--- conflicted
+++ resolved
@@ -24,26 +24,17 @@
 crossbeam-channel = "0.5.15"
 crossbeam-queue = "0.3.12"
 dashmap = "6.1.0"
-<<<<<<< HEAD
-datafusion = "46.0.0"
-datafusion-proto = "46.0.0"
-deltalake = "0.25.0"
-=======
 datafusion = "47.0.0"
+datafusion-proto = "47.0.0"
 deltalake = "0.26.0"
->>>>>>> fb6f909b
 dirs = "6.0.0"
 futures = "0.3.31"
 log = "0.4.27"
 object_store = "0.12.0"
 proptest = "1.6.0"
-<<<<<<< HEAD
 prost = "0.13.5"
 prost-build = "0.13.5"
-rand = "0.9.0"
-=======
 rand = "0.9.1"
->>>>>>> fb6f909b
 rustyline = "15.0.0"
 snmalloc-rs = "0.3.8"
 sqlparser = "0.55.0"
