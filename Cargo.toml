--- conflicted
+++ resolved
@@ -20,22 +20,13 @@
 arrow = "51.0.0"
 arrow-flight = "51.0.0"
 async-trait = "0.1.77"
-<<<<<<< HEAD
-bytes = "1.5.0"
-chrono = "0.4.38"
-crossbeam-channel = "0.5.11"
-crossbeam-queue = "0.3.11"
-dashmap = "5.5.3"
-datafusion = "36.0.0"
-deltalake = { git = "https://github.com/delta-io/delta-rs.git", rev = "da6ed7b" }
-=======
 bytes = "1.6.0"
 chrono = "0.4.38"
 crossbeam-channel = "0.5.12"
 crossbeam-queue = "0.3.11"
 dashmap = "5.5.3"
 datafusion = "37.1.0"
->>>>>>> d25a927c
+deltalake = { git = "https://github.com/delta-io/delta-rs.git", rev = "da6ed7b" }
 dirs = "5.0.1"
 futures = "0.3.30"
 log = "0.4.21"
