# Copyright 2021 The ModelarDB Contributors
#
# Licensed under the Apache License, Version 2.0 (the "License");
# you may not use this file except in compliance with the License.
# You may obtain a copy of the License at
#
#     http://www.apache.org/licenses/LICENSE-2.0
#
# Unless required by applicable law or agreed to in writing, software
# distributed under the License is distributed on an "AS IS" BASIS,
# WITHOUT WARRANTIES OR CONDITIONS OF ANY KIND, either express or implied.
# See the License for the specific language governing permissions and
# limitations under the License.

[workspace]
members = ["crates/*"]
resolver = "2"

[workspace.dependencies]
arrow = "52.1.0"
arrow-flight = "52.1.0"
async-trait = "0.1.81"
bytes = "1.7.1"
chrono = "0.4.38"
crossbeam-channel = "0.5.13"
crossbeam-queue = "0.3.11"
<<<<<<< HEAD
dashmap = "5.5.3"
datafusion = "39.0.0"
deltalake = { git = "https://github.com/delta-io/delta-rs.git", rev = "b7b572b" }
=======
dashmap = "6.0.1"
datafusion = "40.0.0"
deltalake-core = "0.18.2"
>>>>>>> b9c64db0
dirs = "5.0.1"
futures = "0.3.30"
log = "0.4.22"
object_store = "0.10.1"
parquet = "52.1.0"
proptest = "1.5.0"
rand = "0.8.5"
ringbuf = "0.4.1"
rustyline = "14.0.0"
snmalloc-rs = "0.3.6"
sqlparser = "0.47.0"
<<<<<<< HEAD
sysinfo = "0.30.12"
tempfile = "3.10.1"
tokio = "1.38.0"
=======
sqlx = "0.7.4"
sysinfo = "0.31.2"
tempfile = "3.12.0"
tokio = "1.39.2"
>>>>>>> b9c64db0
tokio-stream = "0.1.15"
tonic = "0.11.0"
tracing = "0.1.40"
tracing-subscriber = "0.3.18"
url = "2.5.2"
uuid = "1.10.0"

[profile.release]
lto = true
codegen-units = 1
panic = "abort"

[profile.dev-release]
inherits = "release"
lto = false
codegen-units = 16
panic = 'unwind'<|MERGE_RESOLUTION|>--- conflicted
+++ resolved
@@ -24,15 +24,9 @@
 chrono = "0.4.38"
 crossbeam-channel = "0.5.13"
 crossbeam-queue = "0.3.11"
-<<<<<<< HEAD
-dashmap = "5.5.3"
-datafusion = "39.0.0"
-deltalake = { git = "https://github.com/delta-io/delta-rs.git", rev = "b7b572b" }
-=======
 dashmap = "6.0.1"
 datafusion = "40.0.0"
 deltalake-core = "0.18.2"
->>>>>>> b9c64db0
 dirs = "5.0.1"
 futures = "0.3.30"
 log = "0.4.22"
@@ -44,16 +38,9 @@
 rustyline = "14.0.0"
 snmalloc-rs = "0.3.6"
 sqlparser = "0.47.0"
-<<<<<<< HEAD
-sysinfo = "0.30.12"
-tempfile = "3.10.1"
-tokio = "1.38.0"
-=======
-sqlx = "0.7.4"
 sysinfo = "0.31.2"
 tempfile = "3.12.0"
 tokio = "1.39.2"
->>>>>>> b9c64db0
 tokio-stream = "0.1.15"
 tonic = "0.11.0"
 tracing = "0.1.40"
