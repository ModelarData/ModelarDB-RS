--- conflicted
+++ resolved
@@ -37,12 +37,7 @@
 ringbuf = "0.4.1"
 rustyline = "14.0.0"
 snmalloc-rs = "0.3.6"
-<<<<<<< HEAD
-sqlparser = "0.47.0"
-=======
 sqlparser = "0.49.0"
-sqlx = "0.7.4"
->>>>>>> 3b49fa8e
 sysinfo = "0.31.2"
 tempfile = "3.12.0"
 tokio = "1.39.2"
