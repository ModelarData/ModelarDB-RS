--- conflicted
+++ resolved
@@ -25,11 +25,7 @@
 crossbeam-queue = "0.3.11"
 dashmap = "6.0.1"
 datafusion = "41.0.0"
-<<<<<<< HEAD
-deltalake = "0.20.0"
-=======
 deltalake = "0.20.1"
->>>>>>> 0eca7e80
 dirs = "5.0.1"
 futures = "0.3.30"
 log = "0.4.22"
