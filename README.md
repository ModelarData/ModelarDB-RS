--- conflicted
+++ resolved
@@ -31,173 +31,8 @@
 [Docker](docs/user/README.md#docker) section.
 
 ## Usage
-<<<<<<< HEAD
-`modelardbd` supports two execution modes *edge* and *cloud*. For storage, `modelardbd` uses local storage and an Amazon S3-compatible or Azure Blob Storage object store (optional in edge mode). The execution mode dictates where queries are executed. When `modelardbd` is deployed in edge mode it executes queries against local storage and when it is deployed in cloud mode it executes queries against the object store. For both deployment modes, `modelardbd` automatically compresses the ingested time series using multiple different types of models and continuously transfers this compressed representation from local storage to the object store. Be aware that sharing metadata between multiple instances of `modelardbd` is currently under development, thus only the instance of `modelardbd` that ingested a time series can currently query it.
-
-### Start Server
-To run `modelardbd` in edge mode using only local storage, i.e., without transferring the ingested time series to an object store, simply pass the path to the local folder `modelardbd` should use as its data folder:
-
-```shell
-modelardbd edge path_to_local_data_folder
-```
-
-To automatically transfer ingested time series to an object store the following environment variables must first be set to appropriate values so `modelardbd` knows which object store to connect to, how to authenticate, and if an HTTP connection is allowed or if HTTPS is required:
-
-```shell
-AWS_ACCESS_KEY_ID
-AWS_SECRET_ACCESS_KEY
-AWS_DEFAULT_REGION
-AWS_ENDPOINT
-AWS_ALLOW_HTTP
-```
-
-For example, to use a local instance of [MinIO](https://min.io/), assuming the access key id `KURo1eQeMhDeVsrz` and the secret access key `sp7TDyD2ZruJ0VdFHmkacT1Y90PVPF7p` has been created through [MinIO's web interface](http://127.0.0.1:9001/access-keys), set the environment variables as follows:
-
-```shell
-AWS_ACCESS_KEY_ID="KURo1eQeMhDeVsrz"
-AWS_SECRET_ACCESS_KEY="sp7TDyD2ZruJ0VdFHmkacT1Y90PVPF7p"
-AWS_DEFAULT_REGION=""
-AWS_ENDPOINT="http://127.0.0.1:9000"
-AWS_ALLOW_HTTP="true"
-```
-
-Then, assuming a bucket named `wind-turbine` has been created through [MinIO's web interface](http://127.0.0.1:9001/buckets), `modelardbd` can be run in edge mode with automatic transfer of the ingested time series to the MinIO bucket `wind-turbine`:
-
-```shell
-modelardbd edge path_to_local_data_folder s3://wind-turbine
-```
-
-`modelardbd` also supports using [Azure Blob Storage](https://azure.microsoft.com/en-us/products/storage/blobs/) 
-for the remote object store. To use [Azure Blob Storage](https://azure.microsoft.com/en-us/products/storage/blobs/), 
-set the following environment variables instead:
-
-```shell
-AZURE_STORAGE_ACCOUNT_NAME
-AZURE_STORAGE_ACCESS_KEY
-```
-
-Assuming a container named `wind-turbine` already exists, `modelardbd` can then be run in edge mode with transfer of 
-the ingested time series to the [Azure Blob Storage](https://azure.microsoft.com/en-us/products/storage/blobs/) 
-container `wind-turbine`:
-
-```shell
-modelardbd edge path_to_local_data_folder azureblobstorage://wind-turbine
-```
-
-To run `modelardbd` in cloud mode simply replace `edge` with `cloud` as shown below. Be aware that both a local data folder and an object store are required when `modelardbd` is run in cloud mode.
-
-```shell
-modelardbd cloud path_to_local_data_folder s3://bucket-name
-```
-
-Note that the server uses `9999` as the default port. The port can be changed by specifying a different port with an
-environment variable:
-
-```shell
-MODELARDBD_PORT=9998
-```
-
-### Execute SQL
-ModelarDB includes a command-line client in the form of `modelardb`. To interactively execute SQL statements against a local instance of `modelardbd` through a REPL, simply run `modelardb`:
-
-```shell
-modelardb
-```
-
-If `modelardbd` is not running on the same host, the host `modelardb` should connect to must be specified. `modelardbd`'s Apache Arrow Flight interface accepts requests on port `9999` by default so it is generally not necessary to specify a port:
-
-```shell
-modelardb 10.0.0.37
-```
-
-However, if `modelardbd` has been configured to use another port using the environment variable `MODELARDBD_PORT`, the same port must also be passed to the client:
-
-```shell
-modelardb 10.0.0.37:9998
-```
-
-`modelardb` can also execute SQL statements from a file passed as a command-line argument:
-
-```shell
-modelardb 10.0.0.37 path_to_file_with_sql_statements.sql
-```
-
-`modelardbd` can also be queried programmatically [from many different programming languages](https://arrow.apache.org/docs/index.html) using Apache Arrow Flight. The following Python example shows how to execute a simple SQL query against `modelardbd` and process the resulting stream of data points using [`pyarrow`](https://pypi.org/project/pyarrow/) and [`pandas`](https://pypi.org/project/pandas/). A PEP 249 compatible connector is also available for Python in the form of [PyModelarDB](https://github.com/ModelarData/PyModelarDB).
-
-```python
-from pyarrow import flight
-
-flight_client = flight.FlightClient("grpc://127.0.0.1:9999")
-ticket = flight.Ticket("SELECT * FROM wind_turbine LIMIT 10")
-flight_stream_reader = flight_client.do_get(ticket)
-
-for flight_stream_chunk in flight_stream_reader:
-    record_batch = flight_stream_chunk.data
-    pandas_data_frame = record_batch.to_pandas()
-    print(pandas_data_frame)
-```
-
-### Ingest Data
-Before time series can be ingested into `modelardbd`, a model table must be created. From a user's perspective a model table functions like any other table and can be queried using SQL. However, the implementation of model table is highly optimized for time series and a model table must contain a single column with timestamps, one or more columns with fields (measurements as floating-point values), and zero or more columns with tags (metadata as strings). Model tables can be created using `CREATE MODEL TABLE` statements with the column types `TIMESTAMP`, `FIELD`, and `TAG`. For `FIELD` an error bound can optionally be specified in parentheses to enable lossy compression with a relative per value error bound, e.g., `FIELD(1.0)` creates a column with a one percent error bound. `FIELD` columns default to an error bound of zero when none is specified. `modelardb` also supports normal tables created through `CREATE TABLE` statements.
-
-As both `CREATE MODEL TABLE` and `CREATE TABLE` are just SQL statements, both types of tables can be created using `modelardb` or programmatically using Apache Arrow Flight. For example, a model table storing a simple multivariate time series with weather data collected at different wind turbines can be created as follows:
-
-```shell
-CREATE MODEL TABLE wind_turbine(timestamp TIMESTAMP, wind_turbine TAG, wind_direction FIELD, wind_speed FIELD(1.0))
-```
-
-The following example shows how to create the same model table in Python using Apache Arrow Flight:
-
-```python
-from pyarrow import flight
-
-flight_client = flight.FlightClient("grpc://127.0.0.1:9999")
-
-sql = "CREATE MODEL TABLE wind_turbine(timestamp TIMESTAMP, wind_turbine TAG, wind_direction FIELD, wind_speed FIELD(1.0))"
-action = flight.Action("CommandStatementUpdate", str.encode(sql))
-result = flight_client.do_action(action)
-
-print(list(result))
-```
-
-After creating a table or a model table, data can be ingested into `modelardbd` using Apache Arrow Flight. For example, the following Python example ingests three data points into the model table `wind_turbine`:
-
-```python
-import pyarrow
-from pyarrow import flight
-
-# Read the data into a PyArrow table.
-timestamp = pyarrow.array([100, 200, 300])
-wind_turbine = pyarrow.array(["1026", "1026", "1026"])
-wind_direction = pyarrow.array([300.0, 300.0, 300.0])
-wind_speed = pyarrow.array([4.0, 4.0, 4.0])
-names = ["timestamp", "wind_turbine", "wind_direction", "wind_speed"]
-table = pyarrow.Table.from_arrays([timestamp, wind_turbine, wind_direction, wind_speed], names=names)
-
-# Push the table to modelardbd's Apache Arrow Flight do_put() endpoint.
-flight_client = flight.FlightClient("grpc://127.0.0.1:9999")
-upload_descriptor = flight.FlightDescriptor.for_path("wind_turbine")
-writer, _ = flight_client.do_put(upload_descriptor, table.schema)
-writer.write(table)
-writer.close()
-```
-
-While this example simply ingests three data points from memory, it is simple to extend such that it reads from other data sources. For example, [this Python script](https://github.com/ModelarData/Utilities/blob/main/Apache-Parquet-Loader/main.py) makes it simple to bulk load time series from Apache Parquet files with the same schema by reading the Apache Parquet files, creating a model table that matches their schema if it does not exist, and transferring the data in the Apache Parquet files to `modelardbd` using Apache Arrow Flight.
-
-Time series can also be ingested into `modelardbd` using [Telegraf](https://www.influxdata.com/time-series-platform/telegraf/) with the [Apache Arrow Flight output plugin](https://github.com/ModelarData/Telegraf-Output-Apache-Arrow-Flight). By using Telegraf, data points can be efficiently streamed into `modelardbd` from a large [collection of data sources](https://www.influxdata.com/time-series-platform/telegraf/telegraf-input-plugin/) such as [MQTT](https://mqtt.org/) and [OPC-UA](https://opcfoundation.org/about/opc-technologies/opc-ua/).
-
-## Structure
-The ModelarDB project consists of the following crates:
-
-* [modelardb_client](https://github.com/ModelarData/ModelarDB-RS/tree/master/crates/modelardb_client) - ModelarDB's command-line client in the form of the binary `modelardb`.
-* [modelardb_common](https://github.com/ModelarData/ModelarDB-RS/tree/master/crates/modelardb_common) - Library providing shared functions, macros, and types for use by the other crates.
-* [modelardb_compression](https://github.com/ModelarData/ModelarDB-RS/tree/master/crates/modelardb_compression) - Library providing lossless and lossy model-based compression of time series.
-* [modelardb_compression_python](https://github.com/ModelarData/ModelarDB-RS/tree/master/crates/modelardb_compression_python) - Python interface for the modelardb_compression crate.
-* [modelardb_server](https://github.com/ModelarData/ModelarDB-RS/tree/master/crates/modelardb_server) - The ModelarDB server in the form of the binary `modelardbd`.
-=======
 Usage instructions for running a server, ingesting data, and querying data using ModelarDB are included in the 
 [Usage](docs/user/README.md#usage) section of the [User](docs/user/README.md) documentation.
->>>>>>> f6348d10
 
 ## Development
 Refer to the [Development](docs/dev/README.md) section of the documentation for an overview of the structure of the 
