# Copyright 2023 The ModelarDB Contributors
#
# Licensed under the Apache License, Version 2.0 (the "License");
# you may not use this file except in compliance with the License.
# You may obtain a copy of the License at
#
#     http://www.apache.org/licenses/LICENSE-2.0
#
# Unless required by applicable law or agreed to in writing, software
# distributed under the License is distributed on an "AS IS" BASIS,
# WITHOUT WARRANTIES OR CONDITIONS OF ANY KIND, either express or implied.
# See the License for the specific language governing permissions and
# limitations under the License.

[package]
name = "modelardb_common"
version = "0.1.0"
license = "Apache-2.0"
edition = "2021"
authors = ["Soeren Kejser Jensen <devel@kejserjensen.dk>"]

[dependencies]
arrow.workspace = true
arrow-flight.workspace = true
chrono.workspace = true
dashmap.workspace = true
datafusion.workspace = true
<<<<<<< HEAD
deltalake = { workspace = true, features = ["datafusion", "s3"] }
=======
deltalake-core.workspace = true
>>>>>>> b9c64db0
futures.workspace = true
object_store = { workspace = true, features = ["aws", "azure"] }
rand.workspace = true
sqlparser.workspace = true
tokio = { workspace = true }
tonic.workspace = true
<<<<<<< HEAD
=======
tracing.workspace = true
url.workspace = true
>>>>>>> b9c64db0
uuid.workspace = true

[dev-dependencies]
futures.workspace = true
proptest.workspace = true
tempfile.workspace = true
tokio = { workspace = true, features = ["rt-multi-thread", "signal"] }<|MERGE_RESOLUTION|>--- conflicted
+++ resolved
@@ -25,22 +25,15 @@
 chrono.workspace = true
 dashmap.workspace = true
 datafusion.workspace = true
-<<<<<<< HEAD
-deltalake = { workspace = true, features = ["datafusion", "s3"] }
-=======
 deltalake-core.workspace = true
->>>>>>> b9c64db0
 futures.workspace = true
 object_store = { workspace = true, features = ["aws", "azure"] }
 rand.workspace = true
 sqlparser.workspace = true
 tokio = { workspace = true }
 tonic.workspace = true
-<<<<<<< HEAD
-=======
 tracing.workspace = true
 url.workspace = true
->>>>>>> b9c64db0
 uuid.workspace = true
 
 [dev-dependencies]
