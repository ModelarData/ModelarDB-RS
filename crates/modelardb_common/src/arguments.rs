/* Copyright 2023 The ModelarDB Contributors
 *
 * Licensed under the Apache License, Version 2.0 (the "License");
 * you may not use this file except in compliance with the License.
 * You may obtain a copy of the License at
 *
 *     http://www.apache.org/licenses/LICENSE-2.0
 *
 * Unless required by applicable law or agreed to in writing, software
 * distributed under the License is distributed on an "AS IS" BASIS,
 * WITHOUT WARRANTIES OR CONDITIONS OF ANY KIND, either express or implied.
 * See the License for the specific language governing permissions and
 * limitations under the License.
 */

//! Functions for collecting and using command line arguments in both the server and manager.
//! Functionality for validating remote data folders extracted from arguments is also provided.

use std::env;
use std::io::Write;
use std::str;
use std::sync::Arc;

<<<<<<< HEAD
use object_store::{aws::AmazonS3Builder, azure::MicrosoftAzureBuilder, path::Path, ObjectStore};
=======
use object_store::{path::Path, ObjectStore};
use sqlx::postgres::{PgConnectOptions, PgPoolOptions};
use sqlx::PgPool;
>>>>>>> b9c64db0
use tonic::Status;
use uuid::Uuid;

use crate::storage::DeltaLake;

/// Error to emit when an unknown remote data folder type is used.
const REMOTE_DATA_FOLDER_ERROR: &str =
    "Remote data folder must be s3://bucket-name or azureblobstorage://container-name.";

/// Collect the command line arguments that this program was started with.
pub fn collect_command_line_arguments(maximum_arguments: usize) -> Vec<String> {
    let mut args = std::env::args();
    args.next(); // Skip the executable.

    // Collect at most the maximum number of command line arguments plus one. The plus one argument
    // is collected to trigger the default pattern when parsing the command line arguments with
    // pattern matching, making it possible to handle errors caused by too many arguments.
    args.by_ref().take(maximum_arguments + 1).collect()
}

/// Create a vector of bytes that represents the connection information to the remote path in `argument`.
pub fn argument_to_connection_info(argument: &str) -> Result<Vec<u8>, String> {
    match argument.split_once("://") {
        Some(("s3", bucket_name)) => {
            let endpoint = env::var("AWS_ENDPOINT").map_err(|error| error.to_string())?;
            let access_key_id = env::var("AWS_ACCESS_KEY_ID").map_err(|error| error.to_string())?;
            let secret_access_key =
                env::var("AWS_SECRET_ACCESS_KEY").map_err(|error| error.to_string())?;

            let credentials = [
                "s3",
                endpoint.as_str(),
                bucket_name,
                access_key_id.as_str(),
                secret_access_key.as_str(),
            ];

            Ok(credentials
                .iter()
                .flat_map(|credential| encode_argument(credential))
                .collect())
        }
        Some(("azureblobstorage", container_name)) => {
            let account =
                env::var("AZURE_STORAGE_ACCOUNT_NAME").map_err(|error| error.to_string())?;
            let access_key =
                env::var("AZURE_STORAGE_ACCESS_KEY").map_err(|error| error.to_string())?;

            let credentials = [
                "azureblobstorage",
                account.as_str(),
                access_key.as_str(),
                container_name,
            ];

            Ok(credentials
                .iter()
                .flat_map(|credential| encode_argument(credential))
                .collect())
        }
        _ => Err(REMOTE_DATA_FOLDER_ERROR.to_owned()),
    }
}

/// Validate that the remote data folder can be accessed. If the remote data folder cannot be
/// accessed, return the error that occurred as a [`String`].
pub async fn validate_remote_data_folder(remote_delta_lake: &Arc<DeltaLake>) -> Result<(), String> {
    let remote_data_folder = remote_delta_lake.object_store();

    // Use an UUID for the path to minimize the chance of the path existing in the object store.
    let invalid_path = Uuid::new_v4().to_string();

    // Check that the connection is valid by attempting to retrieve a file that does not exist.
    match remote_data_folder.get(&Path::from(invalid_path)).await {
        Ok(_) => Ok(()),
        Err(error) => match error {
            object_store::Error::NotFound { .. } => {
                let error = error.to_string();

                // BlobNotFound and NoSuchKey errors are only returned if the object store
                // connection is valid but the path does not exist.
                if error.contains("BlobNotFound") || error.contains("NoSuchKey") {
                    Ok(())
                } else {
                    Err(error)
                }
            }
            _ => Err(error.to_string()),
        },
    }
}

<<<<<<< HEAD
/// Parse the arguments in `data` and return the resulting remote object store and what is remaining
/// of `data` after parsing. If `data` does not contain valid connection information or the type of
/// the new remote object store is not "s3" or "azureblobstorage", [`Status`] is returned.
pub async fn parse_object_store_arguments(
    data: &[u8],
) -> Result<(Arc<dyn ObjectStore>, &[u8]), Status> {
    let (object_store_type, offset_data) = decode_argument(data)?;

    let (object_store, offset_data) = match object_store_type {
        "s3" => {
            let (endpoint, bucket_name, access_key_id, secret_access_key, offset_data) =
                extract_s3_arguments(offset_data).await?;

            let s3: Arc<dyn ObjectStore> = Arc::new(
                AmazonS3Builder::new()
                    .with_region("")
                    .with_allow_http(true)
                    .with_endpoint(endpoint)
                    .with_bucket_name(bucket_name)
                    .with_access_key_id(access_key_id)
                    .with_secret_access_key(secret_access_key)
                    .build()
                    .map_err(|error| Status::invalid_argument(error.to_string()))?,
            );

            Ok((s3, offset_data))
        }
        "azureblobstorage" => {
            let (account, access_key, container_name, offset_data) =
                extract_azure_blob_storage_arguments(offset_data).await?;

            let azure_blob_storage: Arc<dyn ObjectStore> = Arc::new(
                MicrosoftAzureBuilder::new()
                    .with_account(account)
                    .with_access_key(access_key)
                    .with_container_name(container_name)
                    .build()
                    .map_err(|error| Status::invalid_argument(error.to_string()))?,
            );

            Ok((azure_blob_storage, offset_data))
        }
        _ => Err(Status::unimplemented(format!(
            "{object_store_type} is currently not supported."
        ))),
    }?;

    validate_remote_data_folder(&object_store)
        .await
        .map_err(Status::invalid_argument)?;

    Ok((object_store, offset_data))
}

/// Parse the arguments in `data` and return the arguments to connect to an
/// [`Amazon S3`](object_store::aws::AmazonS3) object store and what is remaining of `data`
/// after parsing. If `data` is missing arguments, [`Status`] is returned.
pub async fn extract_s3_arguments(data: &[u8]) -> Result<(&str, &str, &str, &str, &[u8]), Status> {
    let (endpoint, offset_data) = decode_argument(data)?;
    let (bucket_name, offset_data) = decode_argument(offset_data)?;
    let (access_key_id, offset_data) = decode_argument(offset_data)?;
    let (secret_access_key, offset_data) = decode_argument(offset_data)?;

    Ok((
        endpoint,
        bucket_name,
        access_key_id,
        secret_access_key,
        offset_data,
    ))
}

/// Parse the arguments in `data` and return the arguments to connect to an
/// [`Azure Blob Storage`](object_store::azure::MicrosoftAzure)
/// object store and what is remaining of `data` after parsing. If `data` is missing arguments,
/// [`Status`] is returned.
pub async fn extract_azure_blob_storage_arguments(
    data: &[u8],
) -> Result<(&str, &str, &str, &[u8]), Status> {
    let (account, offset_data) = decode_argument(data)?;
    let (access_key, offset_data) = decode_argument(offset_data)?;
    let (container_name, offset_data) = decode_argument(offset_data)?;

    Ok((account, access_key, container_name, offset_data))
=======
/// Parse the arguments in `data` and return a [`PgPool`] of connections to a PostgreSQL database
/// and what is remaining of `data` after parsing. If `data` is missing arguments or if the
/// connection information is invalid, [`Status`] is returned.
pub async fn parse_postgres_arguments(data: &[u8]) -> Result<(PgPool, &[u8]), Status> {
    let (username, offset_data) = decode_argument(data)?;
    let (password, offset_data) = decode_argument(offset_data)?;
    let (host, offset_data) = decode_argument(offset_data)?;
    let (metadata_database, offset_data) = decode_argument(offset_data)?;

    let connection = connect_to_postgres(username, password, host, metadata_database)
        .await
        .map_err(|error| Status::invalid_argument(error.to_string()))?;

    Ok((connection, offset_data))
}

/// Return a [`PgPool`] of connections to a PostgreSQL database using the given connection
/// information. If the connection information is invalid, return [`sqlx::Error`].
pub async fn connect_to_postgres(
    username: &str,
    password: &str,
    host: &str,
    metadata_database: &str,
) -> Result<PgPool, sqlx::Error> {
    let connection_options = PgConnectOptions::new()
        .username(username)
        .password(password)
        .host(host)
        .database(metadata_database);

    // TODO: Look into what an ideal number of max connections would be.
    PgPoolOptions::new()
        .max_connections(10)
        .connect_with(connection_options)
        .await
>>>>>>> b9c64db0
}

/// Convert the given `argument` into bytes that contain the length of the byte representation of
/// `argument` together with the byte representation. The length is exactly two bytes long.
pub fn encode_argument(argument: &str) -> Vec<u8> {
    let argument_bytes: Vec<u8> = argument.as_bytes().into();
    let mut argument_size_bytes = vec![0; 2];

    // unwrap() is safe since the buffer is in memory and no I/O errors can occur.
    argument_size_bytes
        .write_all(&argument_bytes.len().to_be_bytes())
        .unwrap();

    [
        &argument_size_bytes[(argument_size_bytes.len() - 2)..],
        argument_bytes.as_slice(),
    ]
    .concat()
}

/// Return a tuple containing the first argument and `data` with the extracted argument's bytes
/// removed. It is assumed that `data` is a slice containing one or more arguments with the
/// following format: size of argument (2 bytes) followed by the argument (size bytes).
pub fn decode_argument(data: &[u8]) -> Result<(&str, &[u8]), Status> {
    let size_bytes: [u8; 2] = data[..2]
        .try_into()
        .map_err(|_| Status::internal("Size of argument is not 2 bytes."))?;

    let size = u16::from_be_bytes(size_bytes) as usize;

    let argument = str::from_utf8(&data[2..(size + 2)])
        .map_err(|error| Status::invalid_argument(error.to_string()))?;
    let remaining_bytes = &data[(size + 2)..];

    Ok((argument, remaining_bytes))
}

#[cfg(test)]
mod test {
    use super::*;
    use proptest::proptest;

    #[test]
    fn test_s3_argument_to_connection_info() {
        env::set_var("AWS_ENDPOINT", "test_endpoint");
        env::set_var("AWS_ACCESS_KEY_ID", "test_access_key_id");
        env::set_var("AWS_SECRET_ACCESS_KEY", "test_secret_access_key");

        let connection_info = argument_to_connection_info("s3://test_bucket_name").unwrap();

        let (object_store_type, offset_data) = decode_argument(&connection_info).unwrap();
        assert_eq!(object_store_type, "s3");

        let (endpoint, offset_data) = decode_argument(offset_data).unwrap();
        assert_eq!(endpoint, "test_endpoint");

        let (bucket_name, offset_data) = decode_argument(offset_data).unwrap();
        assert_eq!(bucket_name, "test_bucket_name");

        let (access_key_id, offset_data) = decode_argument(offset_data).unwrap();
        assert_eq!(access_key_id, "test_access_key_id");

        let (secret_access_key, _offset_data) = decode_argument(offset_data).unwrap();
        assert_eq!(secret_access_key, "test_secret_access_key")
    }

    #[test]
    fn test_azureblobstorage_argument_to_connection_info() {
        env::set_var("AZURE_STORAGE_ACCOUNT_NAME", "test_storage_account_name");
        env::set_var("AZURE_STORAGE_ACCESS_KEY", "test_storage_access_key");

        let connection_info =
            argument_to_connection_info("azureblobstorage://test_container_name").unwrap();

        let (object_store_type, offset_data) = decode_argument(&connection_info).unwrap();
        assert_eq!(object_store_type, "azureblobstorage");

        let (account, offset_data) = decode_argument(offset_data).unwrap();
        assert_eq!(account, "test_storage_account_name");

        let (access_key, offset_data) = decode_argument(offset_data).unwrap();
        assert_eq!(access_key, "test_storage_access_key");

        let (container_name, _offset_data) = decode_argument(offset_data).unwrap();
        assert_eq!(container_name, "test_container_name");
    }

    #[test]
    fn test_invalid_argument_to_connection_info() {
        assert!(argument_to_connection_info("googlecloudstorage://test").is_err());
    }

    proptest! {
        #[test]
        fn test_encode_decode_argument(
            argument_1 in "[A-Za-zÀ-ȕ0-9(),-_., ]",
            argument_2 in "[A-Za-zÀ-ȕ0-9(),-_., ]"
        ) {
            let encoded_argument_1 = encode_argument(&argument_1);
            let encoded_argument_2 = encode_argument(&argument_2);

            let data = [encoded_argument_1.as_slice(), encoded_argument_2.as_slice()].concat();

            let (decoded_argument_1, offset_data) = decode_argument(data.as_slice()).unwrap();
            let (decoded_argument_2, _offset_data) = decode_argument(offset_data).unwrap();

            assert_eq!(decoded_argument_1, argument_1);
            assert_eq!(decoded_argument_2, argument_2);
        }
    }
}<|MERGE_RESOLUTION|>--- conflicted
+++ resolved
@@ -21,13 +21,7 @@
 use std::str;
 use std::sync::Arc;
 
-<<<<<<< HEAD
-use object_store::{aws::AmazonS3Builder, azure::MicrosoftAzureBuilder, path::Path, ObjectStore};
-=======
 use object_store::{path::Path, ObjectStore};
-use sqlx::postgres::{PgConnectOptions, PgPoolOptions};
-use sqlx::PgPool;
->>>>>>> b9c64db0
 use tonic::Status;
 use uuid::Uuid;
 
@@ -120,130 +114,6 @@
     }
 }
 
-<<<<<<< HEAD
-/// Parse the arguments in `data` and return the resulting remote object store and what is remaining
-/// of `data` after parsing. If `data` does not contain valid connection information or the type of
-/// the new remote object store is not "s3" or "azureblobstorage", [`Status`] is returned.
-pub async fn parse_object_store_arguments(
-    data: &[u8],
-) -> Result<(Arc<dyn ObjectStore>, &[u8]), Status> {
-    let (object_store_type, offset_data) = decode_argument(data)?;
-
-    let (object_store, offset_data) = match object_store_type {
-        "s3" => {
-            let (endpoint, bucket_name, access_key_id, secret_access_key, offset_data) =
-                extract_s3_arguments(offset_data).await?;
-
-            let s3: Arc<dyn ObjectStore> = Arc::new(
-                AmazonS3Builder::new()
-                    .with_region("")
-                    .with_allow_http(true)
-                    .with_endpoint(endpoint)
-                    .with_bucket_name(bucket_name)
-                    .with_access_key_id(access_key_id)
-                    .with_secret_access_key(secret_access_key)
-                    .build()
-                    .map_err(|error| Status::invalid_argument(error.to_string()))?,
-            );
-
-            Ok((s3, offset_data))
-        }
-        "azureblobstorage" => {
-            let (account, access_key, container_name, offset_data) =
-                extract_azure_blob_storage_arguments(offset_data).await?;
-
-            let azure_blob_storage: Arc<dyn ObjectStore> = Arc::new(
-                MicrosoftAzureBuilder::new()
-                    .with_account(account)
-                    .with_access_key(access_key)
-                    .with_container_name(container_name)
-                    .build()
-                    .map_err(|error| Status::invalid_argument(error.to_string()))?,
-            );
-
-            Ok((azure_blob_storage, offset_data))
-        }
-        _ => Err(Status::unimplemented(format!(
-            "{object_store_type} is currently not supported."
-        ))),
-    }?;
-
-    validate_remote_data_folder(&object_store)
-        .await
-        .map_err(Status::invalid_argument)?;
-
-    Ok((object_store, offset_data))
-}
-
-/// Parse the arguments in `data` and return the arguments to connect to an
-/// [`Amazon S3`](object_store::aws::AmazonS3) object store and what is remaining of `data`
-/// after parsing. If `data` is missing arguments, [`Status`] is returned.
-pub async fn extract_s3_arguments(data: &[u8]) -> Result<(&str, &str, &str, &str, &[u8]), Status> {
-    let (endpoint, offset_data) = decode_argument(data)?;
-    let (bucket_name, offset_data) = decode_argument(offset_data)?;
-    let (access_key_id, offset_data) = decode_argument(offset_data)?;
-    let (secret_access_key, offset_data) = decode_argument(offset_data)?;
-
-    Ok((
-        endpoint,
-        bucket_name,
-        access_key_id,
-        secret_access_key,
-        offset_data,
-    ))
-}
-
-/// Parse the arguments in `data` and return the arguments to connect to an
-/// [`Azure Blob Storage`](object_store::azure::MicrosoftAzure)
-/// object store and what is remaining of `data` after parsing. If `data` is missing arguments,
-/// [`Status`] is returned.
-pub async fn extract_azure_blob_storage_arguments(
-    data: &[u8],
-) -> Result<(&str, &str, &str, &[u8]), Status> {
-    let (account, offset_data) = decode_argument(data)?;
-    let (access_key, offset_data) = decode_argument(offset_data)?;
-    let (container_name, offset_data) = decode_argument(offset_data)?;
-
-    Ok((account, access_key, container_name, offset_data))
-=======
-/// Parse the arguments in `data` and return a [`PgPool`] of connections to a PostgreSQL database
-/// and what is remaining of `data` after parsing. If `data` is missing arguments or if the
-/// connection information is invalid, [`Status`] is returned.
-pub async fn parse_postgres_arguments(data: &[u8]) -> Result<(PgPool, &[u8]), Status> {
-    let (username, offset_data) = decode_argument(data)?;
-    let (password, offset_data) = decode_argument(offset_data)?;
-    let (host, offset_data) = decode_argument(offset_data)?;
-    let (metadata_database, offset_data) = decode_argument(offset_data)?;
-
-    let connection = connect_to_postgres(username, password, host, metadata_database)
-        .await
-        .map_err(|error| Status::invalid_argument(error.to_string()))?;
-
-    Ok((connection, offset_data))
-}
-
-/// Return a [`PgPool`] of connections to a PostgreSQL database using the given connection
-/// information. If the connection information is invalid, return [`sqlx::Error`].
-pub async fn connect_to_postgres(
-    username: &str,
-    password: &str,
-    host: &str,
-    metadata_database: &str,
-) -> Result<PgPool, sqlx::Error> {
-    let connection_options = PgConnectOptions::new()
-        .username(username)
-        .password(password)
-        .host(host)
-        .database(metadata_database);
-
-    // TODO: Look into what an ideal number of max connections would be.
-    PgPoolOptions::new()
-        .max_connections(10)
-        .connect_with(connection_options)
-        .await
->>>>>>> b9c64db0
-}
-
 /// Convert the given `argument` into bytes that contain the length of the byte representation of
 /// `argument` together with the byte representation. The length is exactly two bytes long.
 pub fn encode_argument(argument: &str) -> Vec<u8> {
