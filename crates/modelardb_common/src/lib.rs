/* Copyright 2023 The ModelarDB Contributors
 *
 * Licensed under the Apache License, Version 2.0 (the "License");
 * you may not use this file except in compliance with the License.
 * You may obtain a copy of the License at
 *
 *     http://www.apache.org/licenses/LICENSE-2.0
 *
 * Unless required by applicable law or agreed to in writing, software
 * distributed under the License is distributed on an "AS IS" BASIS,
 * WITHOUT WARRANTIES OR CONDITIONS OF ANY KIND, either express or implied.
 * See the License for the specific language governing permissions and
 * limitations under the License.
 */

//! Implementation of functions, macros, and types used throughout ModelarDB.

pub mod arguments;
pub mod errors;
pub mod macros;
pub mod metadata;
pub mod parser;
pub mod remote;
pub mod schemas;
<<<<<<< HEAD
mod storage;
=======
pub mod storage;
>>>>>>> 248d3aea
pub mod test;
pub mod types;<|MERGE_RESOLUTION|>--- conflicted
+++ resolved
@@ -22,10 +22,6 @@
 pub mod parser;
 pub mod remote;
 pub mod schemas;
-<<<<<<< HEAD
-mod storage;
-=======
 pub mod storage;
->>>>>>> 248d3aea
 pub mod test;
 pub mod types;