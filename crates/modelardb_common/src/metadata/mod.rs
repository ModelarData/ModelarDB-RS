/* Copyright 2023 The ModelarDB Contributors
 *
 * Licensed under the Apache License, Version 2.0 (the "License");
 * you may not use this file except in compliance with the License.
 * You may obtain a copy of the License at
 *
 *     http://www.apache.org/licenses/LICENSE-2.0
 *
 * Unless required by applicable law or agreed to in writing, software
 * distributed under the License is distributed on an "AS IS" BASIS,
 * WITHOUT WARRANTIES OR CONDITIONS OF ANY KIND, either express or implied.
 * See the License for the specific language governing permissions and
 * limitations under the License.
 */

//! Metadata Delta Lake that includes functionality to create metadata tables, append data to the
//! created tables, and query the created tables.

use std::collections::HashMap;
use std::path::Path as StdPath;
use std::sync::Arc;

use arrow::array::ArrayRef;
use arrow::compute::concat_batches;
use arrow::datatypes::Schema;
use arrow::record_batch::RecordBatch;
use datafusion::dataframe::DataFrame;
use datafusion::datasource::TableProvider;
use datafusion::prelude::SessionContext;
use deltalake::kernel::StructField;
use deltalake::operations::create::CreateBuilder;
use deltalake::protocol::SaveMode;
use deltalake::{open_table_with_storage_options, DeltaOps, DeltaTable, DeltaTableError};

use crate::arguments;

pub mod model_table_metadata;
pub mod table_metadata_manager;

/// The folder storing metadata in the data folders.
pub const METADATA_FOLDER: &str = "metadata";

/// Provides functionality to create and use metadata tables in a metadata Delta Lake.
#[derive(Clone)]
pub struct MetadataDeltaLake {
    /// URL to access the base folder of the location where the metadata tables are stored.
    location: String,
    /// Storage options used to access Delta Lake tables in remote object stores.
    storage_options: HashMap<String, String>,
    /// Session used to read from the metadata Delta Lake using Apache Arrow DataFusion.
    session: SessionContext,
}

impl MetadataDeltaLake {
    /// Create a new [`MetadataDeltaLake`] that saves the metadata to [`METADATA_FOLDER`] under
    /// `folder_path`.
    pub fn from_path(folder_path: &StdPath) -> Result<MetadataDeltaLake, DeltaTableError> {
        let folder_str = folder_path
            .to_str()
            .ok_or_else(|| DeltaTableError::generic("Local data folder path is not UTF-8."))?;

        Ok(MetadataDeltaLake {
            location: format!("{folder_str}/{METADATA_FOLDER}"),
            storage_options: HashMap::new(),
            session: SessionContext::new(),
        })
    }

    /// Create a new [`MetadataDeltaLake`] that saves the metadata to [`METADATA_FOLDER`] in a
    /// remote object store given by `connection_info`. Returns [`DeltaTableError`] if
    /// `connection_info` could not be parsed or a connection cannot be made.
    pub fn try_from_connection_info(
        connection_info: &[u8],
    ) -> Result<MetadataDeltaLake, DeltaTableError> {
        let (object_store_type, offset_data) = arguments::decode_argument(connection_info)
            .map_err(|error| DeltaTableError::Generic(error.to_string()))?;

        match object_store_type {
            "s3" => {
<<<<<<< HEAD
=======
                // Register the S3 storage handlers to allow the use of Amazon S3 object stores.
                // This is required at runtime to initialize the S3 storage implementation in the
                // deltalake_aws storage subcrate.
>>>>>>> 13f9ee02
                deltalake::aws::register_handlers(None);

                let (endpoint, bucket_name, access_key_id, secret_access_key, _offset_data) =
                    arguments::extract_s3_arguments(offset_data)
                        .map_err(|error| DeltaTableError::Generic(error.to_string()))?;

                Self::try_from_s3_configuration(
                    endpoint.to_owned(),
                    bucket_name.to_owned(),
                    access_key_id.to_owned(),
                    secret_access_key.to_owned(),
                )
            }
            "azureblobstorage" => {
                let (account, access_key, container_name, _offset_data) =
                    arguments::extract_azure_blob_storage_arguments(offset_data)
                        .map_err(|error| DeltaTableError::Generic(error.to_string()))?;

                Self::try_from_azure_configuration(
                    account.to_owned(),
                    access_key.to_owned(),
                    container_name.to_owned(),
                )
            }
            _ => Err(DeltaTableError::Generic(format!(
                "{object_store_type} is not supported."
            ))),
        }
    }

    /// Create a new [`MetadataDeltaLake`] that saves the metadata to [`METADATA_FOLDER`] in a
    /// remote S3-compatible object store. If a connection cannot be created [`DeltaTableError`] is
    /// returned.
    pub fn try_from_s3_configuration(
        endpoint: String,
        bucket_name: String,
        access_key_id: String,
        secret_access_key: String,
    ) -> Result<Self, DeltaTableError> {
        let location = format!("s3://{bucket_name}/{METADATA_FOLDER}");

        // TODO: Determine if it is safe to use AWS_S3_ALLOW_UNSAFE_RENAME.
        let storage_options = HashMap::from([
            ("REGION".to_owned(), "".to_owned()),
            ("ALLOW_HTTP".to_owned(), "true".to_owned()),
            ("ENDPOINT".to_owned(), endpoint),
            ("BUCKET_NAME".to_owned(), bucket_name),
            ("ACCESS_KEY_ID".to_owned(), access_key_id),
            ("SECRET_ACCESS_KEY".to_owned(), secret_access_key),
            ("AWS_S3_ALLOW_UNSAFE_RENAME".to_owned(), "true".to_owned()),
        ]);

        Ok(MetadataDeltaLake {
            location,
            storage_options,
            session: SessionContext::new(),
        })
    }

    /// Create a new [`MetadataDeltaLake`] that saves the metadata to [`METADATA_FOLDER`] in a
    /// remote Azure-compatible object store. If a connection cannot be created [`DeltaTableError`]
    /// is returned.
    pub fn try_from_azure_configuration(
        account_name: String,
        access_key: String,
        container_name: String,
    ) -> Result<Self, DeltaTableError> {
        let location = format!("az://{container_name}/{METADATA_FOLDER}");

        // TODO: Needs to be tested.
        let storage_options = HashMap::from([
            ("ACCOUNT_NAME".to_owned(), account_name),
            ("ACCESS_KEY".to_owned(), access_key),
            ("CONTAINER_NAME".to_owned(), container_name),
        ]);

        Ok(MetadataDeltaLake {
            location,
            storage_options,
            session: SessionContext::new(),
        })
    }

    /// Use `table_name` to create a Delta Lake table with `columns` in the location given by
    /// `location` and `storage_options` if it does not already exist. The created table is
    /// registered in the Apache Arrow Datafusion session. If the table could not be created or
    /// registered, return [`DeltaTableError`].
    pub async fn create_delta_lake_table(
        &self,
        table_name: &str,
        columns: Vec<StructField>,
    ) -> Result<(), DeltaTableError> {
        // SaveMode::Ignore is used to avoid errors if the table already exists.
        let table = Arc::new(
            CreateBuilder::new()
                .with_save_mode(SaveMode::Ignore)
                .with_storage_options(self.storage_options.clone())
                .with_table_name(table_name)
                .with_location(format!("{}/{table_name}", self.location))
                .with_columns(columns)
                .await?,
        );

        self.session.register_table(table_name, table.clone())?;

        Ok(())
    }

    /// Append `rows` to the table with the given `table_name`. If `rows` are appended to
    /// the table, return the updated [`DeltaTable`], otherwise return [`DeltaTableError`].
    pub async fn append_to_table(
        &self,
        table_name: &str,
        rows: Vec<ArrayRef>,
    ) -> Result<DeltaTable, DeltaTableError> {
        let table = open_table_with_storage_options(
<<<<<<< HEAD
            format!("{}/{table_name}", self.url_scheme),
=======
            format!("{}/{table_name}", self.location),
>>>>>>> 13f9ee02
            self.storage_options.clone(),
        )
        .await?;

<<<<<<< HEAD
=======
        // TableProvider::schema(&table) is used instead of table.schema() because table.schema()
        // returns the Delta Lake schema instead of the Apache Arrow DataFusion schema.
>>>>>>> 13f9ee02
        let batch = RecordBatch::try_new(TableProvider::schema(&table), rows)?;

        let ops = DeltaOps::from(table);
        ops.write(vec![batch]).await
    }

    /// Return a [`DataFrame`] with the given `rows` for the metadata table with the given
    /// `table_name`. If the table does not exist or the [`DataFrame`] cannot be created, return
    /// [`DeltaTableError`].
    pub async fn metadata_table_data_frame(
        &self,
        table_name: &str,
        rows: Vec<ArrayRef>,
    ) -> Result<DataFrame, DeltaTableError> {
        let table = open_table_with_storage_options(
<<<<<<< HEAD
            format!("{}/{table_name}", self.url_scheme),
=======
            format!("{}/{table_name}", self.location),
>>>>>>> 13f9ee02
            self.storage_options.clone(),
        )
        .await?;

<<<<<<< HEAD
=======
        // TableProvider::schema(&table) is used instead of table.schema() because table.schema()
        // returns the Delta Lake schema instead of the Apache Arrow DataFusion schema.
>>>>>>> 13f9ee02
        let batch = RecordBatch::try_new(TableProvider::schema(&table), rows)?;

        Ok(self.session.read_batch(batch)?)
    }

    // TODO: Look into optimizing the way we store and access tables in the struct fields (avoid open_table() every time).
    // TODO: Maybe we need to use the return value every time we do a table action to update the table.
    /// Return the [`DeltaOps`] for the metadata table with the given `table_name`. If the
    /// [`DeltaOps`] cannot be retrieved, return [`DeltaTableError`].
    pub async fn metadata_table_delta_ops(
        &self,
        table_name: &str,
    ) -> Result<DeltaOps, DeltaTableError> {
        let table = open_table_with_storage_options(
            format!("{}/{table_name}", self.location),
            self.storage_options.clone(),
        )
        .await?;

        Ok(DeltaOps::from(table))
    }

    // TODO: Find a way to avoid having to re-register the table every time we want to read from it.
    /// Query the table with the given `table_name` using the given `query`. If the table is queried,
    /// return a [`RecordBatch`] with the query result, otherwise return [`DeltaTableError`].
    pub async fn query_table(
        &self,
        table_name: &str,
        query: &str,
    ) -> Result<RecordBatch, DeltaTableError> {
        let table = open_table_with_storage_options(
            format!("{}/{table_name}", self.location),
            self.storage_options.clone(),
        )
        .await?;

        self.session.deregister_table(table_name)?;
        self.session.register_table(table_name, Arc::new(table))?;

        let dataframe = self.session.sql(query).await?;
        let schema = Schema::from(dataframe.schema());

        let batches = dataframe.collect().await?;
        let batch = concat_batches(&schema.into(), batches.as_slice())?;

        Ok(batch)
    }
}

/// Extract the first 54-bits from `univariate_id` which is a hash computed from tags.
pub fn univariate_id_to_tag_hash(univariate_id: u64) -> u64 {
    univariate_id & 18446744073709550592
}

/// Extract the last 10-bits from `univariate_id` which is the index of the time series column.
pub fn univariate_id_to_column_index(univariate_id: u64) -> u16 {
    (univariate_id & 1023) as u16
}

/// Normalize `name` to allow direct comparisons between names.
pub fn normalize_name(name: &str) -> String {
    name.to_lowercase()
}

#[cfg(test)]
mod tests {
    use super::*;

    // Tests for normalize_name().
    #[test]
    fn test_normalize_table_name_lowercase_no_effect() {
        assert_eq!("table_name", normalize_name("table_name"));
    }

    #[test]
    fn test_normalize_table_name_uppercase() {
        assert_eq!("table_name", normalize_name("TABLE_NAME"));
    }

    #[test]
    fn test_normalize_table_name_mixed_case() {
        assert_eq!("table_name", normalize_name("Table_Name"));
    }
}<|MERGE_RESOLUTION|>--- conflicted
+++ resolved
@@ -77,12 +77,9 @@
 
         match object_store_type {
             "s3" => {
-<<<<<<< HEAD
-=======
                 // Register the S3 storage handlers to allow the use of Amazon S3 object stores.
                 // This is required at runtime to initialize the S3 storage implementation in the
                 // deltalake_aws storage subcrate.
->>>>>>> 13f9ee02
                 deltalake::aws::register_handlers(None);
 
                 let (endpoint, bucket_name, access_key_id, secret_access_key, _offset_data) =
@@ -199,20 +196,13 @@
         rows: Vec<ArrayRef>,
     ) -> Result<DeltaTable, DeltaTableError> {
         let table = open_table_with_storage_options(
-<<<<<<< HEAD
-            format!("{}/{table_name}", self.url_scheme),
-=======
             format!("{}/{table_name}", self.location),
->>>>>>> 13f9ee02
             self.storage_options.clone(),
         )
         .await?;
 
-<<<<<<< HEAD
-=======
         // TableProvider::schema(&table) is used instead of table.schema() because table.schema()
         // returns the Delta Lake schema instead of the Apache Arrow DataFusion schema.
->>>>>>> 13f9ee02
         let batch = RecordBatch::try_new(TableProvider::schema(&table), rows)?;
 
         let ops = DeltaOps::from(table);
@@ -228,20 +218,13 @@
         rows: Vec<ArrayRef>,
     ) -> Result<DataFrame, DeltaTableError> {
         let table = open_table_with_storage_options(
-<<<<<<< HEAD
-            format!("{}/{table_name}", self.url_scheme),
-=======
             format!("{}/{table_name}", self.location),
->>>>>>> 13f9ee02
             self.storage_options.clone(),
         )
         .await?;
 
-<<<<<<< HEAD
-=======
         // TableProvider::schema(&table) is used instead of table.schema() because table.schema()
         // returns the Delta Lake schema instead of the Apache Arrow DataFusion schema.
->>>>>>> 13f9ee02
         let batch = RecordBatch::try_new(TableProvider::schema(&table), rows)?;
 
         Ok(self.session.read_batch(batch)?)
