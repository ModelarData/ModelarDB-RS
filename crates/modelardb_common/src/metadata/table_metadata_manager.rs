/* Copyright 2024 The ModelarDB Contributors
 *
 * Licensed under the Apache License, Version 2.0 (the "License");
 * you may not use this file except in compliance with the License.
 * You may obtain a copy of the License at
 *
 *     http://www.apache.org/licenses/LICENSE-2.0
 *
 * Unless required by applicable law or agreed to in writing, software
 * distributed under the License is distributed on an "AS IS" BASIS,
 * WITHOUT WARRANTIES OR CONDITIONS OF ANY KIND, either express or implied.
 * See the License for the specific language governing permissions and
 * limitations under the License.
 */

//! Table metadata manager that includes functionality used to access both the server metadata Delta Lake
//! and the manager metadata Delta Lake. Note that the entire server metadata Delta Lake can be accessed
//! through this metadata manager, while it only supports a subset of the manager metadata Delta Lake.

use std::collections::HashMap;
use std::fmt::{Debug, Formatter};
use std::hash::{DefaultHasher, Hasher};
use std::path::Path as StdPath;
use std::sync::Arc;
use std::{fmt, mem};

use arrow::array::{
    Array, ArrayRef, BinaryArray, BooleanArray, Float32Array, Int16Array, Int64Array, StringArray,
};
use arrow::datatypes::Schema;
use arrow::error::ArrowError;
use arrow::ipc::writer::IpcWriteOptions;
use arrow_flight::{IpcMessage, SchemaAsIpc};
use dashmap::DashMap;
use datafusion::common::{DFSchema, ToDFSchema};
use datafusion::logical_expr::lit;
use datafusion::prelude::col;
use deltalake::kernel::{DataType, StructField};
use deltalake::DeltaTableError;

use crate::metadata::model_table_metadata::{GeneratedColumn, ModelTableMetadata};
use crate::metadata::MetadataDeltaLake;
use crate::parser;
use crate::test::ERROR_BOUND_ZERO;
use crate::types::ErrorBound;

/// Types of tables supported by ModelarDB.
enum TableType {
    Table,
    ModelTable,
}

/// Stores the metadata required for reading from and writing to the tables and model tables.
/// The data that needs to be persisted is stored in the metadata Delta Lake.
#[derive(Clone)]
pub struct TableMetadataManager {
    /// Delta Lake with functionality to read and write to and from the metadata tables.
    metadata_delta_lake: MetadataDeltaLake,
    /// Cache of tag value hashes used to signify when to persist new unsaved tag combinations.
    tag_value_hashes: DashMap<String, u64>,
}

impl TableMetadataManager {
    /// Create a new [`TableMetadataManager`] that saves the metadata to `folder_path` and initialize
    /// the metadata tables. If the metadata tables could not be created, return [`DeltaTableError`].
    pub async fn try_from_path(folder_path: &StdPath) -> Result<Self, DeltaTableError> {
        let table_metadata_manager = Self {
            metadata_delta_lake: MetadataDeltaLake::from_path(folder_path)?,
            tag_value_hashes: DashMap::new(),
        };

        table_metadata_manager
            .create_metadata_delta_lake_tables()
            .await?;

        Ok(table_metadata_manager)
    }

    /// Create a new [`TableMetadataManager`] that saves the metadata to a remote object store given
    /// by `connection_info` and initialize the metadata tables. If `connection_info` could not be
    /// parsed, the connection cannot be made, or the metadata tables could not be created, return
    /// [`DeltaTableError`].
    pub async fn try_from_connection_info(connection_info: &[u8]) -> Result<Self, DeltaTableError> {
        let table_metadata_manager = Self {
            metadata_delta_lake: MetadataDeltaLake::try_from_connection_info(connection_info)?,
            tag_value_hashes: DashMap::new(),
        };

        table_metadata_manager
            .create_metadata_delta_lake_tables()
            .await?;

        Ok(table_metadata_manager)
    }

    /// Create a new [`TableMetadataManager`] that saves the metadata to a remote S3-compatible
    /// object store and initialize the metadata tables. If the connection cannot be made or the
    /// metadata tables could not be created, return [`DeltaTableError`].
    pub async fn try_from_s3_configuration(
        endpoint: String,
        bucket_name: String,
        access_key_id: String,
        secret_access_key: String,
    ) -> Result<Self, DeltaTableError> {
        let table_metadata_manager = Self {
            metadata_delta_lake: MetadataDeltaLake::try_from_s3_configuration(
                endpoint,
                bucket_name,
                access_key_id,
                secret_access_key,
            )?,
            tag_value_hashes: DashMap::new(),
        };

        table_metadata_manager
            .create_metadata_delta_lake_tables()
            .await?;

        Ok(table_metadata_manager)
    }

    /// Create a new [`TableMetadataManager`] that saves the metadata to a remote Azure-compatible
    /// object store and initialize the metadata tables. If the connection cannot be made or the
    /// metadata tables could not be created, return [`DeltaTableError`].
    pub async fn try_from_azure_configuration(
        account_name: String,
        access_key: String,
        container_name: String,
    ) -> Result<Self, DeltaTableError> {
        let table_metadata_manager = Self {
            metadata_delta_lake: MetadataDeltaLake::try_from_azure_configuration(
                account_name,
                access_key,
                container_name,
            )?,
            tag_value_hashes: DashMap::new(),
        };

        table_metadata_manager
            .create_metadata_delta_lake_tables()
            .await?;

        Ok(table_metadata_manager)
    }

    /// If they do not already exist, create the tables in the metadata Delta Lake for table and
    /// model table metadata.
    /// * The `table_metadata` table contains the metadata for tables.
    /// * The `model_table_metadata` table contains the main metadata for model tables.
    /// * The `model_table_hash_table_name` contains a mapping from each tag hash to the name of the
    ///   model table that contains the time series with that tag hash.
    /// * The `model_table_field_columns` table contains the name, index, error bound value, whether
    ///   error bound is relative, and generation expression of the field columns in each model table.
    ///
    /// If the tables exist or were created, return [`Ok`], otherwise return [`DeltaTableError`].
    async fn create_metadata_delta_lake_tables(&self) -> Result<(), DeltaTableError> {
        // Create the table_metadata table if it does not exist.
        self.metadata_delta_lake
            .create_delta_lake_table(
                "table_metadata",
                vec![
                    StructField::new("table_name", DataType::STRING, false),
                    StructField::new("sql", DataType::STRING, false),
                ],
            )
            .await?;

        // Create the model_table_metadata table if it does not exist.
        self.metadata_delta_lake
            .create_delta_lake_table(
                "model_table_metadata",
                vec![
                    StructField::new("table_name", DataType::STRING, false),
                    StructField::new("query_schema", DataType::BINARY, false),
                    StructField::new("sql", DataType::STRING, false),
                ],
            )
            .await?;

        // Create the model_table_hash_table_name table if it does not exist.
        self.metadata_delta_lake
            .create_delta_lake_table(
                "model_table_hash_table_name",
                vec![
                    StructField::new("hash", DataType::LONG, false),
                    StructField::new("table_name", DataType::STRING, false),
                ],
            )
            .await?;

        // Create the model_table_field_columns table if it does not exist. Note that column_index
        // will only use a maximum of 10 bits. generated_column_* is NULL if the fields are stored
        // as segments.
        self.metadata_delta_lake
            .create_delta_lake_table(
                "model_table_field_columns",
                vec![
                    StructField::new("table_name", DataType::STRING, false),
                    StructField::new("column_name", DataType::STRING, false),
                    StructField::new("column_index", DataType::SHORT, false),
                    StructField::new("error_bound_value", DataType::FLOAT, false),
                    StructField::new("error_bound_is_relative", DataType::BOOLEAN, false),
                    StructField::new("generated_column_expr", DataType::STRING, true),
                    StructField::new("generated_column_sources", DataType::BINARY, true),
                ],
            )
            .await?;

        Ok(())
    }

    /// Save the created table to the metadata Delta Lake. This consists of adding a row to the
    /// `table_metadata` table with the `name` of the table and the `sql` used to create the table.
    /// If the table metadata was saved, return [`Ok`], otherwise return [`DeltaTableError`].
    pub async fn save_table_metadata(&self, name: &str, sql: &str) -> Result<(), DeltaTableError> {
        self.metadata_delta_lake
            .append_to_table(
                "table_metadata",
                vec![
                    Arc::new(StringArray::from(vec![name])),
                    Arc::new(StringArray::from(vec![sql])),
                ],
            )
            .await?;

        Ok(())
    }

    /// Delete the metadata for the table with `table_name` from the `table_metadata` table in the
    /// metadata Delta Lake. If the table metadata could not be deleted, [`DeltaTableError`] is returned.
    pub async fn delete_table_metadata(&self, table_name: &str) -> Result<(), DeltaTableError> {
        let ops = self
            .metadata_delta_lake
            .metadata_table_delta_ops("table_metadata")
            .await?;

        ops.delete()
            .with_predicate(col("table_name").eq(lit(table_name)))
            .await?;

        Ok(())
    }

    /// Return the name of each table currently in the metadata Delta Lake. Note that this does not
    /// include model tables. If the table names cannot be retrieved, [`DeltaTableError`] is returned.
    pub async fn table_names(&self) -> Result<Vec<String>, DeltaTableError> {
        self.table_names_of_type(TableType::Table).await
    }

    /// Return the name of each model table currently in the metadata Delta Lake. Note that this
    /// does not include tables. If the table names cannot be retrieved, [`DeltaTableError`] is
    /// returned.
    pub async fn model_table_names(&self) -> Result<Vec<String>, DeltaTableError> {
        self.table_names_of_type(TableType::ModelTable).await
    }

    /// Return the name of tables of `table_type`. Returns [`DeltaTableError`] if the table names
    /// cannot be retrieved.
    async fn table_names_of_type(
        &self,
        table_type: TableType,
    ) -> Result<Vec<String>, DeltaTableError> {
        let table_type = match table_type {
            TableType::Table => "table",
            TableType::ModelTable => "model_table",
        };

        let batch = self
            .metadata_delta_lake
            .query_table(
                &format!("{table_type}_metadata"),
                &format!("SELECT table_name FROM {table_type}_metadata"),
            )
            .await?;

        let table_names = crate::array!(batch, 0, StringArray);
        Ok(table_names.iter().flatten().map(str::to_owned).collect())
    }

    /// Save the created model table to the metadata Delta Lake. This includes creating a tags table
    /// for the model table, adding a row to the `model_table_metadata` table, and adding a row to
    /// the `model_table_field_columns` table for each field column.
    pub async fn save_model_table_metadata(
        &self,
        model_table_metadata: &ModelTableMetadata,
        sql: &str,
    ) -> Result<(), DeltaTableError> {
        // Create a table_name_tags table to save the 54-bit tag hashes when ingesting data.
        let mut table_name_tags_columns = vec![StructField::new("hash", DataType::LONG, false)];

        // Add a column definition for each tag column in the query schema.
        table_name_tags_columns.append(
            &mut model_table_metadata
                .tag_column_indices
                .iter()
                .map(|index| {
                    let field = model_table_metadata.query_schema.field(*index);
                    StructField::new(field.name(), DataType::STRING, false)
                })
                .collect::<Vec<StructField>>(),
        );

        self.metadata_delta_lake
            .create_delta_lake_table(
                format!("{}_tags", model_table_metadata.name).as_str(),
                table_name_tags_columns,
            )
            .await?;

        // Convert the query schema to bytes, so it can be saved in the metadata Delta Lake.
        let query_schema_bytes = try_convert_schema_to_bytes(&model_table_metadata.query_schema)?;

        // Add a new row in the model_table_metadata table to persist the model table.
        self.metadata_delta_lake
            .append_to_table(
                "model_table_metadata",
                vec![
                    Arc::new(StringArray::from(vec![model_table_metadata.name.clone()])),
                    Arc::new(BinaryArray::from_vec(vec![&query_schema_bytes])),
                    Arc::new(StringArray::from(vec![sql])),
                ],
            )
            .await?;

        // Add a row for each field column to the model_table_field_columns table.
        for (query_schema_index, field) in model_table_metadata
            .query_schema
            .fields()
            .iter()
            .enumerate()
        {
            if model_table_metadata.is_field(query_schema_index) {
                let (generated_column_expr, generated_column_sources) =
                    if let Some(generated_column) =
                        &model_table_metadata.generated_columns[query_schema_index]
                    {
                        (
                            generated_column.original_expr.clone(),
                            Some(convert_slice_usize_to_vec_u8(
                                &generated_column.source_columns,
                            )),
                        )
                    } else {
                        (None, None)
                    };

                // error_bounds matches schema and not query_schema to simplify looking up the error
                // bound during ingestion as it occurs far more often than creation of model tables.
                let (error_bound_value, error_bound_is_relative) =
                    if let Ok(schema_index) = model_table_metadata.schema.index_of(field.name()) {
                        match model_table_metadata.error_bounds[schema_index] {
                            ErrorBound::Absolute(value) => (value, false),
                            ErrorBound::Relative(value) => (value, true),
                        }
                    } else {
                        (0.0, false)
                    };

                // query_schema_index is simply cast as a model table contains at most 1024 columns.
                self.metadata_delta_lake
                    .append_to_table(
                        "model_table_field_columns",
                        vec![
                            Arc::new(StringArray::from(vec![model_table_metadata.name.clone()])),
                            Arc::new(StringArray::from(vec![field.name().clone()])),
                            Arc::new(Int16Array::from(vec![query_schema_index as i16])),
                            Arc::new(Float32Array::from(vec![error_bound_value])),
                            Arc::new(BooleanArray::from(vec![error_bound_is_relative])),
                            Arc::new(StringArray::from(vec![generated_column_expr])),
                            Arc::new(BinaryArray::from_opt_vec(vec![
                                generated_column_sources.as_deref()
                            ])),
                        ],
                    )
                    .await?;
            }
        }

        Ok(())
    }

    /// Delete the metadata for the model table with `table_name` from the metadata Delta Lake.
    /// This includes deleting the tags table for the model table, deleting a row from the
    /// `model_table_metadata` table, deleting a row from the `model_table_field_columns` table for
    /// each field column, and deleting the tag metadata from the `model_table_hash_table_name`
    /// table and the tag cache.
    pub async fn delete_model_table_metadata(
        &self,
        table_name: &str,
    ) -> Result<(), DeltaTableError> {
        // Delete the model_table_name_tags table.

        // Delete the table metadata from the model_table_metadata table.
        self.metadata_delta_lake
            .metadata_table_delta_ops("model_table_metadata")
            .await?
            .delete()
            .with_predicate(col("table_name").eq(lit(table_name)))
            .await?;

        // Delete the column metadata from the model_table_field_columns table.
        self.metadata_delta_lake
            .metadata_table_delta_ops("model_table_field_columns")
            .await?
            .delete()
            .with_predicate(col("table_name").eq(lit(table_name)))
            .await?;

        // Delete the tag metadata from the model_table_hash_table_name table.
        self.metadata_delta_lake
            .metadata_table_delta_ops("model_table_hash_table_name")
            .await?
            .delete()
            .with_predicate(col("table_name").eq(lit(table_name)))
            .await?;

        // Delete the tag metadata from the tag cache.

        Ok(())
    }

    /// Return the [`ModelTableMetadata`] of each model table currently in the metadata Delta Lake.
    /// If the [`ModelTableMetadata`] cannot be retrieved, [`DeltaTableError`] is returned.
    pub async fn model_table_metadata(
        &self,
    ) -> Result<Vec<Arc<ModelTableMetadata>>, DeltaTableError> {
        let batch = self
            .metadata_delta_lake
            .query_table(
                "model_table_metadata",
                "SELECT table_name, query_schema FROM model_table_metadata",
            )
            .await?;

        let mut model_table_metadata: Vec<Arc<ModelTableMetadata>> = vec![];
        let table_name_array = crate::array!(batch, 0, StringArray);
        let query_schema_bytes_array = crate::array!(batch, 1, BinaryArray);

        for row_index in 0..batch.num_rows() {
            let table_name = table_name_array.value(row_index);
            let query_schema_bytes = query_schema_bytes_array.value(row_index);

            let metadata = self
                .model_table_metadata_row_to_model_table_metadata(table_name, query_schema_bytes)
                .await?;

            model_table_metadata.push(Arc::new(metadata))
        }

        Ok(model_table_metadata)
    }

    /// Return the [`ModelTableMetadata`] for the model table with `table_name` in the metadata
    /// Delta Lake. If the [`ModelTableMetadata`] cannot be retrieved, [`DeltaTableError`] is
    /// returned.
    pub async fn model_table_metadata_for_model_table(
        &self,
        table_name: &str,
    ) -> Result<ModelTableMetadata, DeltaTableError> {
        let batch = self
            .metadata_delta_lake
            .query_table(
                "model_table_metadata",
                &format!("SELECT table_name, query_schema FROM model_table_metadata WHERE table_name = '{table_name}'"),
            )
            .await?;

        if batch.num_rows() == 0 {
            return Err(DeltaTableError::NoMetadata);
        }

        let table_name_array = crate::array!(batch, 0, StringArray);
        let query_schema_bytes_array = crate::array!(batch, 1, BinaryArray);

        let table_name = table_name_array.value(0);
        let query_schema_bytes = query_schema_bytes_array.value(0);

        self.model_table_metadata_row_to_model_table_metadata(table_name, query_schema_bytes)
            .await
    }

    /// Convert a row from the table "model_table_metadata" to an instance of
    /// [`ModelTableMetadata`]. Returns [`DeltaTableError`] if a model table with `table_name` does
    /// not exist or the bytes in `query_schema_bytes` are not a valid schema.
    async fn model_table_metadata_row_to_model_table_metadata(
        &self,
        table_name: &str,
        query_schema_bytes: &[u8],
    ) -> Result<ModelTableMetadata, DeltaTableError> {
        let query_schema = try_convert_bytes_to_schema(query_schema_bytes.into())?;

        let error_bounds = self
            .error_bounds(table_name, query_schema.fields().len())
            .await?;

        let df_query_schema = query_schema.clone().to_dfschema()?;
        let generated_columns = self.generated_columns(table_name, &df_query_schema).await?;

        ModelTableMetadata::try_new(
            table_name.to_owned(),
            Arc::new(query_schema),
            error_bounds,
            generated_columns,
        )
        .map_err(|error| DeltaTableError::Generic(error.to_string()))
    }

    /// Return the error bounds for the columns in the model table with `table_name`. If a model
    /// table with `table_name` does not exist, [`DeltaTableError`] is returned.
    async fn error_bounds(
        &self,
        table_name: &str,
        query_schema_columns: usize,
    ) -> Result<Vec<ErrorBound>, DeltaTableError> {
        let batch = self
            .metadata_delta_lake
            .query_table(
                "model_table_field_columns",
                &format!(
                    "SELECT column_index, error_bound_value, error_bound_is_relative
                     FROM model_table_field_columns
                     WHERE table_name = '{table_name}'
                     ORDER BY column_index"
                ),
            )
            .await?;

        let mut column_to_error_bound =
            vec![ErrorBound::try_new_absolute(ERROR_BOUND_ZERO).unwrap(); query_schema_columns];

        let column_index_array = crate::array!(batch, 0, Int16Array);
        let error_bound_value_array = crate::array!(batch, 1, Float32Array);
        let error_bound_is_relative_array = crate::array!(batch, 2, BooleanArray);

        for row_index in 0..batch.num_rows() {
            let error_bound_index = column_index_array.value(row_index);
            let error_bound_value = error_bound_value_array.value(row_index);
            let error_bound_is_relative = error_bound_is_relative_array.value(row_index);

            // unwrap() is safe as the error bounds are checked before they are stored.
            let error_bound = if error_bound_is_relative {
                ErrorBound::try_new_relative(error_bound_value)
            } else {
                ErrorBound::try_new_absolute(error_bound_value)
            }
            .unwrap();

            column_to_error_bound[error_bound_index as usize] = error_bound;
        }

        Ok(column_to_error_bound)
    }

    /// Return the generated columns for the model table with `table_name` and `df_schema`.
    /// If a model table with `table_name` does not exist, [`DeltaTableError`] is returned.
    async fn generated_columns(
        &self,
        table_name: &str,
        df_schema: &DFSchema,
    ) -> Result<Vec<Option<GeneratedColumn>>, DeltaTableError> {
        let batch = self
            .metadata_delta_lake
            .query_table(
                "model_table_field_columns",
                &format!(
                    "SELECT column_index, generated_column_expr, generated_column_sources
                     FROM model_table_field_columns
                     WHERE table_name = '{table_name}'
                     ORDER BY column_index"
                ),
            )
            .await?;

        let mut generated_columns = vec![None; df_schema.fields().len()];

        let column_index_array = crate::array!(batch, 0, Int16Array);
        let generated_column_expr_array = crate::array!(batch, 1, StringArray);
        let generated_column_sources_array = crate::array!(batch, 2, BinaryArray);

        for row_index in 0..batch.num_rows() {
            let generated_column_index = column_index_array.value(row_index);
            let generated_column_expr = generated_column_expr_array.value(row_index);
            let generated_column_sources = generated_column_sources_array.value(row_index);

            // If generated_column_expr is null, it is saved as an empty string in the column values.
            if !generated_column_expr.is_empty() {
                // unwrap() is safe as the expression is checked before it is written to the database.
                let expr = parser::parse_sql_expression(df_schema, generated_column_expr).unwrap();

                let generated_column = GeneratedColumn {
                    expr,
                    source_columns: try_convert_slice_u8_to_vec_usize(generated_column_sources)?,
                    original_expr: Some(generated_column_expr.to_owned()),
                };

                generated_columns[generated_column_index as usize] = Some(generated_column);
            }
        }

        Ok(generated_columns)
    }

    /// Return the tag hash for the given list of tag values either by retrieving it from a cache
    /// or, if the combination of tag values is not in the cache, by computing a new hash. If the
    /// hash is not in the cache, it is saved to the cache, persisted to the `model_table_tags` table
    /// if it does not already contain it, and persisted to the `model_table_hash_table_name` table if
    /// it does not already contain it. If the hash was saved to the metadata Delta Lake, also return
    /// [`true`]. If the `model_table_tags` or the `model_table_hash_table_name` table cannot
    /// be accessed, [`DeltaTableError`] is returned.
    pub async fn lookup_or_compute_tag_hash(
        &self,
        model_table_metadata: &ModelTableMetadata,
        tag_values: &[String],
    ) -> Result<(u64, bool), DeltaTableError> {
        let cache_key = {
            let mut cache_key_list = tag_values.to_vec();
            cache_key_list.push(model_table_metadata.name.clone());

            cache_key_list.join(";")
        };

        // Check if the tag hash is in the cache. If it is, retrieve it. If it is not, create a new
        // one and save it both in the cache and in the metadata Delta Lake. There is a minor
        // race condition because the check if a tag hash is in the cache and the addition of the
        // hash is done without taking a lock on the tag_value_hashes. However, by allowing a hash
        // to possibly be computed more than once, the cache can be used without an explicit lock.
        if let Some(tag_hash) = self.tag_value_hashes.get(&cache_key) {
            Ok((*tag_hash, false))
        } else {
            // Generate the 54-bit tag hash based on the tag values of the record batch and model
            // table name.
            let tag_hash = {
                let mut hasher = DefaultHasher::new();
                hasher.write(cache_key.as_bytes());

                // The 64-bit hash is shifted to make the 10 least significant bits 0.
                hasher.finish() << 10
            };

            // Save the tag hash in the metadata Delta Lake and in the cache.
            let tag_hash_is_saved = self
                .save_tag_hash_metadata(model_table_metadata, tag_hash, tag_values)
                .await?;

            self.tag_value_hashes.insert(cache_key, tag_hash);

            Ok((tag_hash, tag_hash_is_saved))
        }
    }

    /// Save the given tag hash metadata to the `model_table_tags` table if it does not already
    /// contain it, and to the `model_table_hash_table_name` table if it does not already contain it.
    /// If the tables did not contain the tag hash, meaning it is a new tag combination, return
    /// [`true`]. If the metadata cannot be inserted into either `model_table_tags` or
    /// `model_table_hash_table_name`, [`DeltaTableError`] is returned.
    pub async fn save_tag_hash_metadata(
        &self,
        model_table_metadata: &ModelTableMetadata,
        tag_hash: u64,
        tag_values: &[String],
    ) -> Result<bool, DeltaTableError> {
        let table_name = model_table_metadata.name.as_str();
        let tag_columns = &model_table_metadata
            .tag_column_indices
            .iter()
            .map(|index| model_table_metadata.schema.field(*index).name().clone())
            .collect::<Vec<String>>();

        let signed_tag_hash = i64::from_ne_bytes(tag_hash.to_ne_bytes());

        // Save the tag hash metadata in the model_table_tags table if it does not already contain it.
        let mut table_name_tags_columns: Vec<ArrayRef> =
            vec![Arc::new(Int64Array::from(vec![signed_tag_hash]))];

        table_name_tags_columns.append(
            &mut tag_values
                .iter()
                .map(|tag_value| Arc::new(StringArray::from(vec![tag_value.clone()])) as ArrayRef)
                .collect::<Vec<ArrayRef>>(),
        );

        let source = self
            .metadata_delta_lake
            .metadata_table_data_frame(&format!("{table_name}_tags"), table_name_tags_columns)
            .await?;

        let ops = self
            .metadata_delta_lake
            .metadata_table_delta_ops(&format!("{table_name}_tags"))
            .await?;

        // Merge the tag hash metadata in the source DataFrame into the model_table_tags table.
        // For each hash, if the hash is not already in the target table, insert the hash and the
        // tag values from the source DataFrame.
        let (_table, insert_into_tags_metrics) = ops
            .merge(source, col("target.hash").eq(col("source.hash")))
            .with_source_alias("source")
            .with_target_alias("target")
            .when_not_matched_insert(|mut insert| {
                for tag_column in tag_columns {
                    insert = insert.set(tag_column, col(format!("source.{tag_column}")))
                }

                insert.set("hash", col("source.hash"))
            })?
            .await?;

        // Save the tag hash metadata in the model_table_hash_table_name table if it does not
        // already contain it.
        let source = self
            .metadata_delta_lake
            .metadata_table_data_frame(
                "model_table_hash_table_name",
                vec![
                    Arc::new(Int64Array::from(vec![signed_tag_hash])),
                    Arc::new(StringArray::from(vec![table_name])),
                ],
            )
            .await?;

        let ops = self
            .metadata_delta_lake
            .metadata_table_delta_ops("model_table_hash_table_name")
            .await?;

        // Merge the tag hash metadata in the source DataFrame into the model_table_hash_table_name
        // table. For each hash, if the hash is not already in the target table, insert the hash and
        // the table name from the source DataFrame.
        let (_table, insert_into_hash_table_name_metrics) = ops
            .merge(source, col("target.hash").eq(col("source.hash")))
            .with_source_alias("source")
            .with_target_alias("target")
            .when_not_matched_insert(|insert| {
                insert
                    .set("hash", col("source.hash"))
                    .set("table_name", col("source.table_name"))
            })?
            .await?;

        Ok(insert_into_tags_metrics.num_target_rows_inserted > 0
            || insert_into_hash_table_name_metrics.num_target_rows_inserted > 0)
    }

    /// Return the name of the table that contains the time series with `tag_hash`. Returns a
    /// [`DeltaTableError`] if the necessary data cannot be retrieved from the metadata Delta Lake.
    pub async fn tag_hash_to_table_name(&self, tag_hash: u64) -> Result<String, DeltaTableError> {
        let signed_tag_hash = i64::from_ne_bytes(tag_hash.to_ne_bytes());

        let batch = self
            .metadata_delta_lake
            .query_table(
                "model_table_hash_table_name",
                &format!(
                    "SELECT table_name
                     FROM model_table_hash_table_name
                     WHERE hash = '{signed_tag_hash}'
                     LIMIT 1"
                ),
            )
            .await?;

        let table_names = crate::array!(batch, 0, StringArray);
        if table_names.is_empty() {
            Err(DeltaTableError::Generic(format!(
                "No table contains a time series with tag hash '{tag_hash}'."
            )))
        } else {
            Ok(table_names.value(0).to_owned())
        }
    }

    /// Return a mapping from tag hashes to the tags in the columns with the names in
    /// `tag_column_names` for the time series in the model table with the name `model_table_name`.
    /// Returns a [`DeltaTableError`] if the necessary data cannot be retrieved from the metadata
    /// Delta Lake.
    pub async fn mapping_from_hash_to_tags(
        &self,
        model_table_name: &str,
        tag_column_names: &[&str],
    ) -> Result<HashMap<u64, Vec<String>>, DeltaTableError> {
        // Return an empty HashMap if no tag column names are passed to keep the signature simple.
        if tag_column_names.is_empty() {
            return Ok(HashMap::new());
        }

        let batch = self
            .metadata_delta_lake
            .query_table(
                &format!("{model_table_name}_tags"),
                &format!(
                    "SELECT hash, {} FROM {model_table_name}_tags",
                    tag_column_names.join(","),
                ),
            )
            .await?;

        let hash_array = crate::array!(batch, 0, Int64Array);

        // For each tag column, get the corresponding column array.
        let tag_arrays: Vec<&StringArray> = tag_column_names
            .iter()
            .enumerate()
            .map(|(index, _tag_column)| crate::array!(batch, index + 1, StringArray))
            .collect();

        let mut hash_to_tags = HashMap::new();
        for row_index in 0..batch.num_rows() {
            let signed_tag_hash = hash_array.value(row_index);
            let tag_hash = u64::from_ne_bytes(signed_tag_hash.to_ne_bytes());

            // For each tag array, add the row index value to the tags for this tag hash.
            let tags: Vec<String> = tag_arrays
                .iter()
                .map(|tag_array| tag_array.value(row_index).to_owned())
                .collect();

            hash_to_tags.insert(tag_hash, tags);
        }

        Ok(hash_to_tags)
    }
}

impl Debug for TableMetadataManager {
    /// Write a string-based representation of the [`TableMetadataManager`] to `f`. Returns
    /// `Err` if `std::write` cannot format the string and write it to `f`.
    fn fmt(&self, f: &mut Formatter<'_>) -> fmt::Result {
        write!(f, "{}", self.metadata_delta_lake.location)
    }
}

/// Convert a [`Schema`] to [`Vec<u8>`].
fn try_convert_schema_to_bytes(schema: &Schema) -> Result<Vec<u8>, DeltaTableError> {
    let options = IpcWriteOptions::default();
    let schema_as_ipc = SchemaAsIpc::new(schema, &options);

    let ipc_message: IpcMessage =
        schema_as_ipc
            .try_into()
            .map_err(|error: ArrowError| DeltaTableError::InvalidData {
                violations: vec![error.to_string()],
            })?;

    Ok(ipc_message.0.to_vec())
}

/// Return [`Schema`] if `schema_bytes` can be converted to an Apache Arrow schema, otherwise
/// [`DeltaTableError`].
fn try_convert_bytes_to_schema(schema_bytes: Vec<u8>) -> Result<Schema, DeltaTableError> {
    let ipc_message = IpcMessage(schema_bytes.into());
    Schema::try_from(ipc_message).map_err(|error| DeltaTableError::InvalidData {
        violations: vec![error.to_string()],
    })
}

/// Convert a [`&[usize]`] to a [`Vec<u8>`].
fn convert_slice_usize_to_vec_u8(usizes: &[usize]) -> Vec<u8> {
    usizes.iter().flat_map(|v| v.to_le_bytes()).collect()
}

/// Convert a [`&[u8]`] to a [`Vec<usize>`] if the length of `bytes` divides evenly by
/// [`mem::size_of::<usize>()`], otherwise [`DeltaTableError`] is returned.
fn try_convert_slice_u8_to_vec_usize(bytes: &[u8]) -> Result<Vec<usize>, DeltaTableError> {
    if bytes.len() % mem::size_of::<usize>() != 0 {
        Err(DeltaTableError::InvalidData {
            violations: vec!["Bytes is not a vector of usizes".to_owned()],
        })
    } else {
        // unwrap() is safe as bytes divides evenly by mem::size_of::<usize>().
        Ok(bytes
            .chunks(mem::size_of::<usize>())
            .map(|byte_slice| usize::from_le_bytes(byte_slice.try_into().unwrap()))
            .collect())
    }
}

#[cfg(test)]
mod tests {
    use super::*;

    use arrow::datatypes::{ArrowPrimitiveType, Field};
    use datafusion::arrow::datatypes::DataType;
    use datafusion::common::ScalarValue::Int64;
    use datafusion::logical_expr::Expr::Literal;
    use proptest::{collection, num, prop_assert_eq, proptest};
    use tempfile::TempDir;

    use crate::test;
    use crate::types::{ArrowTimestamp, ArrowValue};

    // Tests for TableMetadataManager.
    #[tokio::test]
    async fn test_create_metadata_delta_lake_tables() {
        let temp_dir = tempfile::tempdir().unwrap();
        let metadata_manager = TableMetadataManager::try_from_path(temp_dir.path())
            .await
            .unwrap();

        // Verify that the tables were created, registered, and has the expected columns.
        assert!(metadata_manager
            .metadata_delta_lake
            .session
            .sql("SELECT table_name, sql FROM table_metadata")
            .await
            .is_ok());

        assert!(metadata_manager
            .metadata_delta_lake
            .session
            .sql("SELECT table_name, query_schema, sql FROM model_table_metadata")
            .await
            .is_ok());

        assert!(metadata_manager
            .metadata_delta_lake
            .session
            .sql("SELECT hash, table_name FROM model_table_hash_table_name")
            .await
            .is_ok());

        assert!(metadata_manager
            .metadata_delta_lake
            .session
            .sql("SELECT table_name, column_name, column_index, error_bound_value, error_bound_is_relative,
                 generated_column_expr, generated_column_sources FROM model_table_field_columns")
            .await
            .is_ok());
    }

    #[tokio::test]
    async fn test_save_table_metadata() {
<<<<<<< HEAD
        let (_temp_dir, metadata_manager) = create_metadata_manager_and_save_tables().await;
=======
        let temp_dir = tempfile::tempdir().unwrap();
        let metadata_manager = TableMetadataManager::try_from_path(temp_dir.path())
            .await
            .unwrap();

        metadata_manager
            .save_table_metadata("table_1", "CREATE TABLE table_1")
            .await
            .unwrap();

        metadata_manager
            .save_table_metadata("table_2", "CREATE TABLE table_2")
            .await
            .unwrap();
>>>>>>> 13f9ee02

        // Retrieve the table from the metadata Delta Lake.
        let batch = metadata_manager
            .metadata_delta_lake
            .query_table(
                "table_metadata",
                "SELECT table_name, sql FROM table_metadata ORDER BY table_name",
            )
            .await
            .unwrap();

        assert_eq!(
            **batch.column(0),
            StringArray::from(vec!["table_1", "table_2"])
        );
        assert_eq!(
            **batch.column(1),
            StringArray::from(vec!["CREATE TABLE table_1", "CREATE TABLE table_2"])
        );
    }

    #[tokio::test]
    async fn test_delete_table_metadata() {
        let (_temp_dir, metadata_manager) = create_metadata_manager_and_save_tables().await;

        metadata_manager
            .delete_table_metadata("table_2")
            .await
            .unwrap();

        // Verify that the table was deleted from the table_metadata table.
        let batch = metadata_manager
            .metadata_delta_lake
            .query_table("table_metadata", "SELECT table_name FROM table_metadata")
            .await
            .unwrap();

        assert_eq!(**batch.column(0), StringArray::from(vec!["table_1"]));
    }

    #[tokio::test]
    async fn test_table_names() {
        let (_temp_dir, metadata_manager) = create_metadata_manager_and_save_tables().await;

        let table_names = metadata_manager.table_names().await.unwrap();
        assert_eq!(table_names, vec!["table_2", "table_1"]);
    }

    async fn create_metadata_manager_and_save_tables() -> (TempDir, TableMetadataManager) {
        let temp_dir = tempfile::tempdir().unwrap();
        let metadata_manager = TableMetadataManager::try_from_path(temp_dir.path())
            .await
            .unwrap();

        metadata_manager
            .save_table_metadata("table_1", "CREATE TABLE table_1")
            .await
            .unwrap();

        metadata_manager
            .save_table_metadata("table_2", "CREATE TABLE table_2")
            .await
            .unwrap();

        (temp_dir, metadata_manager)
    }

    #[tokio::test]
    async fn test_model_table_names() {
        let (_temp_dir, metadata_manager) = create_metadata_manager_and_save_model_table().await;

        let model_table_names = metadata_manager.model_table_names().await.unwrap();
        assert_eq!(model_table_names, vec![test::MODEL_TABLE_NAME]);
    }

    #[tokio::test]
    async fn test_save_model_table_metadata() {
        let (_temp_dir, metadata_manager) = create_metadata_manager_and_save_model_table().await;

        // Verify that the tables were created, and has the expected columns.
        assert!(metadata_manager
            .metadata_delta_lake
            .session
            .sql(&format!(
                "SELECT hash, tag FROM {}_tags",
                test::MODEL_TABLE_NAME
            ))
            .await
            .is_ok());

        // Check that a row has been added to the model_table_metadata table.
        let batch = metadata_manager
            .metadata_delta_lake
            .query_table(
                "model_table_metadata",
                "SELECT table_name, query_schema, sql FROM model_table_metadata",
            )
            .await
            .unwrap();

        assert_eq!(
            **batch.column(0),
            StringArray::from(vec![test::MODEL_TABLE_NAME])
        );
        assert_eq!(
            **batch.column(1),
            BinaryArray::from_vec(vec![&try_convert_schema_to_bytes(
                &test::model_table_metadata().query_schema
            )
            .unwrap()])
        );
        assert_eq!(
            **batch.column(2),
            StringArray::from(vec![test::MODEL_TABLE_SQL])
        );

        // Check that a row has been added to the model_table_field_columns table for each field column.
        let batch = metadata_manager
            .metadata_delta_lake
            .query_table(
                "model_table_field_columns",
                "SELECT table_name, column_name, column_index, error_bound_value, error_bound_is_relative,
                 generated_column_expr, generated_column_sources FROM model_table_field_columns ORDER BY column_name",
            )
            .await
            .unwrap();

        assert_eq!(
            **batch.column(0),
            StringArray::from(vec![test::MODEL_TABLE_NAME, test::MODEL_TABLE_NAME])
        );
        assert_eq!(
            **batch.column(1),
            StringArray::from(vec!["field_1", "field_2"])
        );
        assert_eq!(**batch.column(2), Int16Array::from(vec![1, 2]));
        assert_eq!(**batch.column(3), Float32Array::from(vec![1.0, 5.0]));
        assert_eq!(**batch.column(4), BooleanArray::from(vec![false, true]));
        assert_eq!(
            **batch.column(5),
            StringArray::from(vec![None, None] as Vec<Option<&str>>)
        );
        assert_eq!(**batch.column(6), BinaryArray::from(vec![None, None]));
    }

    #[tokio::test]
    async fn test_delete_model_table_metadata() {
        let (_temp_dir, metadata_manager) = create_metadata_manager_and_save_model_table().await;

        let model_table_metadata = test::model_table_metadata();
        metadata_manager
            .lookup_or_compute_tag_hash(&model_table_metadata, &["tag1".to_owned()])
            .await
            .unwrap();

        metadata_manager
            .delete_model_table_metadata(test::MODEL_TABLE_NAME)
            .await
            .unwrap();

        // TODO: Verify that the tags table was deleted from the Delta Lake.

        // Verify that the model table was deleted from the model_table_metadata table.
        let batch = metadata_manager
            .metadata_delta_lake
            .query_table(
                "model_table_metadata",
                "SELECT table_name FROM model_table_metadata",
            )
            .await
            .unwrap();

        assert_eq!(batch.num_rows(), 0);

        // Verify that the field columns were deleted from the model_table_field_columns table.
        let batch = metadata_manager
            .metadata_delta_lake
            .query_table(
                "model_table_field_columns",
                "SELECT table_name FROM model_table_field_columns",
            )
            .await
            .unwrap();

        assert_eq!(batch.num_rows(), 0);

        // Verify that the tag metadata was deleted from the model_table_hash_table_name table.
        let batch = metadata_manager
            .metadata_delta_lake
            .query_table(
                "model_table_hash_table_name",
                "SELECT table_name FROM model_table_hash_table_name",
            )
            .await
            .unwrap();

        assert_eq!(batch.num_rows(), 0);

        // TODO: Verify that the tag cache was cleared.
    }

    #[tokio::test]
    async fn test_model_table_metadata() {
        let (_temp_dir, metadata_manager) = create_metadata_manager_and_save_model_table().await;

        let model_table_metadata = metadata_manager.model_table_metadata().await.unwrap();

        assert_eq!(
            model_table_metadata.first().unwrap().name,
            test::model_table_metadata().name,
        );
    }

    #[tokio::test]
    async fn test_model_table_metadata_for_existing_model_table() {
        let (_temp_dir, metadata_manager) = create_metadata_manager_and_save_model_table().await;

        let model_table_metadata = metadata_manager
            .model_table_metadata_for_model_table(test::MODEL_TABLE_NAME)
            .await
            .unwrap();

        assert_eq!(model_table_metadata.name, test::model_table_metadata().name,);
    }

    #[tokio::test]
    async fn test_model_table_metadata_for_missing_model_table() {
        let (_temp_dir, metadata_manager) = create_metadata_manager_and_save_model_table().await;

        let model_table_metadata = metadata_manager
            .model_table_metadata_for_model_table("missing_model_table_name")
            .await;

        assert!(model_table_metadata.is_err());
    }

    #[tokio::test]
    async fn test_error_bound() {
        let (_temp_dir, metadata_manager) = create_metadata_manager_and_save_model_table().await;

        let error_bounds = metadata_manager
            .error_bounds(test::MODEL_TABLE_NAME, 4)
            .await
            .unwrap();

        let values: Vec<f32> = error_bounds
            .iter()
            .map(|error_bound| match error_bound {
                ErrorBound::Absolute(value) => *value,
                ErrorBound::Relative(value) => *value,
            })
            .collect();

        assert_eq!(values, &[0.0, 1.0, 5.0, 0.0]);
    }

    #[tokio::test]
    async fn test_generated_columns() {
        let temp_dir = tempfile::tempdir().unwrap();
        let metadata_manager = TableMetadataManager::try_from_path(temp_dir.path())
            .await
            .unwrap();

        let query_schema = Arc::new(Schema::new(vec![
            Field::new("timestamp", ArrowTimestamp::DATA_TYPE, false),
            Field::new("field_1", ArrowValue::DATA_TYPE, false),
            Field::new("field_2", ArrowValue::DATA_TYPE, false),
            Field::new("tag", DataType::Utf8, false),
            Field::new("generated_column_1", ArrowValue::DATA_TYPE, false),
            Field::new("generated_column_2", ArrowValue::DATA_TYPE, false),
        ]));

        let error_bounds = vec![
            ErrorBound::try_new_absolute(ERROR_BOUND_ZERO).unwrap();
            query_schema.fields.len()
        ];

        let plus_one_column = Some(GeneratedColumn {
            expr: col("field_1") + Literal(Int64(Some(1))),
            source_columns: vec![1],
            original_expr: Some("field_1 + 1".to_owned()),
        });

        let addition_column = Some(GeneratedColumn {
            expr: col("field_1") + col("field_2"),
            source_columns: vec![1, 2],
            original_expr: Some("field_1 + field_2".to_owned()),
        });

        let expected_generated_columns =
            vec![None, None, None, None, plus_one_column, addition_column];

        let model_table_metadata = ModelTableMetadata::try_new(
            "generated_columns_table".to_owned(),
            query_schema,
            error_bounds,
            expected_generated_columns.clone(),
        )
        .unwrap();

        let sql = "CREATE MODEL TABLE generated_columns_table(timestamp TIMESTAMP,
        field_1 FIELD, field_2 FIELD, tag TAG, generated_column_1 GENERATED AS field_1 + 1,
        generated_column_2 GENERATED AS field_1 + field_2)";
        metadata_manager
            .save_model_table_metadata(&model_table_metadata, sql)
            .await
            .unwrap();

        let df_schema = model_table_metadata.query_schema.to_dfschema().unwrap();
        let generated_columns = metadata_manager
            .generated_columns("generated_columns_table", &df_schema)
            .await
            .unwrap();

        assert_eq!(generated_columns, expected_generated_columns);
    }

    #[tokio::test]
    async fn test_compute_new_tag_hash() {
        let (_temp_dir, metadata_manager) = create_metadata_manager_and_save_model_table().await;

        let model_table_metadata = test::model_table_metadata();
        let (tag_hash_1, tag_hash_1_is_saved) = metadata_manager
            .lookup_or_compute_tag_hash(&model_table_metadata, &["tag1".to_owned()])
            .await
            .unwrap();

        let (tag_hash_2, tag_hash_2_is_saved) = metadata_manager
            .lookup_or_compute_tag_hash(&model_table_metadata, &["tag2".to_owned()])
            .await
            .unwrap();

        assert!(tag_hash_1_is_saved && tag_hash_2_is_saved);

        // The tag hashes should be saved in the cache.
        assert_eq!(metadata_manager.tag_value_hashes.len(), 2);

        // The tag hashes should be saved in the model_table_tags table.
        let batch = metadata_manager
            .metadata_delta_lake
            .query_table(
                &format!("{}_tags", test::MODEL_TABLE_NAME),
                &format!("SELECT hash, tag FROM {}_tags", test::MODEL_TABLE_NAME),
            )
            .await
            .unwrap();

        assert_eq!(
            **batch.column(0),
            Int64Array::from(vec![
                i64::from_ne_bytes(tag_hash_2.to_ne_bytes()),
                i64::from_ne_bytes(tag_hash_1.to_ne_bytes()),
            ])
        );
        assert_eq!(**batch.column(1), StringArray::from(vec!["tag2", "tag1"]));

        // The tag hashes should be saved in the model_table_hash_table_name table.
        let batch = metadata_manager
            .metadata_delta_lake
            .query_table(
                "model_table_hash_table_name",
                "SELECT hash, table_name FROM model_table_hash_table_name",
            )
            .await
            .unwrap();

        assert_eq!(
            **batch.column(0),
            Int64Array::from(vec![
                i64::from_ne_bytes(tag_hash_2.to_ne_bytes()),
                i64::from_ne_bytes(tag_hash_1.to_ne_bytes()),
            ])
        );
        assert_eq!(
            **batch.column(1),
            StringArray::from(vec![test::MODEL_TABLE_NAME, test::MODEL_TABLE_NAME])
        );
    }

    #[tokio::test]
    async fn test_lookup_existing_tag_hash() {
        let (_temp_dir, metadata_manager) = create_metadata_manager_and_save_model_table().await;

        let model_table_metadata = test::model_table_metadata();
        let (tag_hash_compute, tag_hash_compute_is_saved) = metadata_manager
            .lookup_or_compute_tag_hash(&model_table_metadata, &["tag1".to_owned()])
            .await
            .unwrap();

        assert!(tag_hash_compute_is_saved);
        assert_eq!(metadata_manager.tag_value_hashes.len(), 1);

        // When getting the same tag hash again, it should be retrieved from the cache.
        let (tag_hash_lookup, tag_hash_lookup_is_saved) = metadata_manager
            .lookup_or_compute_tag_hash(&model_table_metadata, &["tag1".to_owned()])
            .await
            .unwrap();

        assert!(!tag_hash_lookup_is_saved);
        assert_eq!(metadata_manager.tag_value_hashes.len(), 1);

        assert_eq!(tag_hash_compute, tag_hash_lookup);
    }

    #[tokio::test]
    async fn test_compute_tag_hash_with_invalid_tag_values() {
        let (_temp_dir, metadata_manager) = create_metadata_manager_and_save_model_table().await;

        let model_table_metadata = test::model_table_metadata();
        let zero_tags_result = metadata_manager
            .lookup_or_compute_tag_hash(&model_table_metadata, &[])
            .await;

        let two_tags_result = metadata_manager
            .lookup_or_compute_tag_hash(
                &model_table_metadata,
                &["tag1".to_owned(), "tag2".to_owned()],
            )
            .await;

        assert!(zero_tags_result.is_err());
        assert!(two_tags_result.is_err());

        // The tag hashes should not be saved in either the cache or the metadata Delta Lake.
        assert_eq!(metadata_manager.tag_value_hashes.len(), 0);

        let batch = metadata_manager
            .metadata_delta_lake
            .query_table(
                &format!("{}_tags", test::MODEL_TABLE_NAME),
                &format!("SELECT hash FROM {}_tags", test::MODEL_TABLE_NAME),
            )
            .await
            .unwrap();

        assert!(batch.column(0).is_empty());

        let batch = metadata_manager
            .metadata_delta_lake
            .query_table(
                "model_table_hash_table_name",
                "SELECT hash FROM model_table_hash_table_name",
            )
            .await
            .unwrap();

        assert!(batch.column(0).is_empty());
    }

    #[tokio::test]
    async fn test_tag_hash_to_table_name() {
        let (_temp_dir, metadata_manager) = create_metadata_manager_and_save_model_table().await;

        let model_table_metadata = test::model_table_metadata();
        let (tag_hash, _tag_hash_is_saved) = metadata_manager
            .lookup_or_compute_tag_hash(&model_table_metadata, &["tag1".to_owned()])
            .await
            .unwrap();

        let table_name = metadata_manager
            .tag_hash_to_table_name(tag_hash)
            .await
            .unwrap();

        assert_eq!(table_name, test::MODEL_TABLE_NAME);
    }

    #[tokio::test]
    async fn test_invalid_tag_hash_to_table_name() {
        let temp_dir = tempfile::tempdir().unwrap();
        let metadata_manager = TableMetadataManager::try_from_path(temp_dir.path())
            .await
            .unwrap();

        assert!(metadata_manager.tag_hash_to_table_name(0).await.is_err());
    }

    #[tokio::test]
    async fn test_mapping_from_hash_to_tags() {
        let (_temp_dir, metadata_manager) = create_metadata_manager_and_save_model_table().await;

        let model_table_metadata = test::model_table_metadata();
        let (tag_hash_1, _tag_hash_is_saved) = metadata_manager
            .lookup_or_compute_tag_hash(&model_table_metadata, &["tag1".to_owned()])
            .await
            .unwrap();

        let (tag_hash_2, _tag_hash_is_saved) = metadata_manager
            .lookup_or_compute_tag_hash(&model_table_metadata, &["tag2".to_owned()])
            .await
            .unwrap();

        let mapping_from_hash_to_tags = metadata_manager
            .mapping_from_hash_to_tags(test::MODEL_TABLE_NAME, &["tag"])
            .await
            .unwrap();

        assert_eq!(mapping_from_hash_to_tags.len(), 2);
        assert_eq!(
            mapping_from_hash_to_tags.get(&tag_hash_1).unwrap(),
            &vec!["tag1".to_owned()]
        );
        assert_eq!(
            mapping_from_hash_to_tags.get(&tag_hash_2).unwrap(),
            &vec!["tag2".to_owned()]
        );
    }

    #[tokio::test]
    async fn test_mapping_from_hash_to_tags_with_invalid_table() {
        let (_temp_dir, metadata_manager) = create_metadata_manager_and_save_model_table().await;

        let result = metadata_manager
            .mapping_from_hash_to_tags("invalid_table_name", &["tag"])
            .await;

        assert!(result.is_err());
    }

    #[tokio::test]
    async fn test_mapping_from_hash_to_tags_with_invalid_tag_column() {
        let (_temp_dir, metadata_manager) = create_metadata_manager_and_save_model_table().await;

        let model_table_metadata = test::model_table_metadata();
        metadata_manager
            .lookup_or_compute_tag_hash(&model_table_metadata, &["tag1".to_owned()])
            .await
            .unwrap();

        let result = metadata_manager
            .mapping_from_hash_to_tags(test::MODEL_TABLE_NAME, &["invalid_tag"])
            .await;

        assert!(result.is_err());
    }

    async fn create_metadata_manager_and_save_model_table() -> (TempDir, TableMetadataManager) {
        let temp_dir = tempfile::tempdir().unwrap();
        let metadata_manager = TableMetadataManager::try_from_path(temp_dir.path())
            .await
            .unwrap();

        // Save a model table to the metadata Delta Lake.
        let model_table_metadata = test::model_table_metadata();
        metadata_manager
            .save_model_table_metadata(&model_table_metadata, test::MODEL_TABLE_SQL)
            .await
            .unwrap();

        (temp_dir, metadata_manager)
    }

    // Tests for conversion functions.
    #[test]
    fn test_invalid_bytes_to_schema() {
        assert!(try_convert_bytes_to_schema(vec!(1, 2, 4, 8)).is_err());
    }

    #[test]
    fn test_schema_to_bytes_and_bytes_to_schema() {
        let schema = Arc::new(Schema::new(vec![
            Field::new("field_1", ArrowValue::DATA_TYPE, false),
            Field::new("field_2", ArrowValue::DATA_TYPE, false),
        ]));

        // Serialize the schema to bytes.
        let bytes = try_convert_schema_to_bytes(&schema).unwrap();

        // Deserialize the bytes to the schema.
        let bytes_schema = try_convert_bytes_to_schema(bytes).unwrap();
        assert_eq!(*schema, bytes_schema);
    }

    proptest! {
        #[test]
        fn test_slice_usize_to_vec_u8_and_slice_u8_to_vec_usize(values in collection::vec(num::usize::ANY, 0..50)) {
            let bytes = convert_slice_usize_to_vec_u8(&values);
            let usizes = try_convert_slice_u8_to_vec_usize(&bytes).unwrap();
            prop_assert_eq!(values, usizes);
        }
    }
}<|MERGE_RESOLUTION|>--- conflicted
+++ resolved
@@ -929,24 +929,7 @@
 
     #[tokio::test]
     async fn test_save_table_metadata() {
-<<<<<<< HEAD
         let (_temp_dir, metadata_manager) = create_metadata_manager_and_save_tables().await;
-=======
-        let temp_dir = tempfile::tempdir().unwrap();
-        let metadata_manager = TableMetadataManager::try_from_path(temp_dir.path())
-            .await
-            .unwrap();
-
-        metadata_manager
-            .save_table_metadata("table_1", "CREATE TABLE table_1")
-            .await
-            .unwrap();
-
-        metadata_manager
-            .save_table_metadata("table_2", "CREATE TABLE table_2")
-            .await
-            .unwrap();
->>>>>>> 13f9ee02
 
         // Retrieve the table from the metadata Delta Lake.
         let batch = metadata_manager
