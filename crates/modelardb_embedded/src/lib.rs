/* Copyright 2025 The ModelarDB Contributors
 *
 * Licensed under the Apache License, Version 2.0 (the "License");
 * you may not use this file except in compliance with the License.
 * You may obtain a copy of the License at
 *
 *     http://www.apache.org/licenses/LICENSE-2.0
 *
 * Unless required by applicable law or agreed to in writing, software
 * distributed under the License is distributed on an "AS IS" BASIS,
 * WITHOUT WARRANTIES OR CONDITIONS OF ANY KIND, either express or implied.
 * See the License for the specific language governing permissions and
 * limitations under the License.
 */

//! Read from and write to ModelarDB instances and data folders.

mod capi;
pub mod error; // Public because public functions return ModelarDbEmbeddedError.
pub mod operations;

use std::collections::HashMap;
use std::fmt::Debug;
use std::pin::Pin;
use std::sync::Arc;

use arrow::array::RecordBatch;
use arrow::compute;
use arrow::datatypes::Schema;
use datafusion::execution::RecordBatchStream;
use datafusion::physical_plan::common;
use modelardb_types::types::ErrorBound;

use crate::error::Result;

<<<<<<< HEAD
/// Types of tables supported by [`create()`](modelardb::ModelarDB::create).
#[derive(Clone)]
=======
/// Types of tables supported by [`create()`](operations::Operations::create).
>>>>>>> 5fad9b07
pub enum TableType {
    NormalTable(Schema),
    ModelTable(Schema, HashMap<String, ErrorBound>, HashMap<String, String>),
}

/// Aggregate operations supported by [`read_model_table()`](operations::Operations::read_model_table).
#[derive(Debug)]
pub enum Aggregate {
    None,
    Count,
    Min,
    Max,
    Sum,
    Avg,
}

/// Collects a [`RecordBatchStream`] into a [`RecordBatch`]`and returns it. If the
/// [`RecordBatchStream`] cannot be collected or the [`RecordBatches`](RecordBatch) cannot be
/// concatenated, a [`ModelarDbEmbeddedError`] is returned.
async fn record_batch_stream_to_record_batch(
    record_batch_stream: Pin<Box<dyn RecordBatchStream + Send>>,
) -> Result<RecordBatch> {
    let record_batches = common::collect(record_batch_stream).await?;
    if record_batches.is_empty() {
        Ok(RecordBatch::new_empty(Arc::new(Schema::empty())))
    } else {
        compute::concat_batches(&record_batches[0].schema(), &record_batches)
            .map_err(|error| error.into())
    }
}<|MERGE_RESOLUTION|>--- conflicted
+++ resolved
@@ -33,12 +33,8 @@
 
 use crate::error::Result;
 
-<<<<<<< HEAD
-/// Types of tables supported by [`create()`](modelardb::ModelarDB::create).
+/// Types of tables supported by [`create()`](operations::Operations::create).
 #[derive(Clone)]
-=======
-/// Types of tables supported by [`create()`](operations::Operations::create).
->>>>>>> 5fad9b07
 pub enum TableType {
     NormalTable(Schema),
     ModelTable(Schema, HashMap<String, ErrorBound>, HashMap<String, String>),
