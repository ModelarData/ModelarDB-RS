--- conflicted
+++ resolved
@@ -31,11 +31,6 @@
 futures.workspace = true
 modelardb_common = { path = "../modelardb_common" }
 object_store = { workspace = true, features = ["aws", "azure"] }
-<<<<<<< HEAD
-once_cell.workspace = true
-=======
-sqlx = { workspace = true, features = ["runtime-tokio-rustls", "postgres"] }
->>>>>>> b9c64db0
 tokio = { workspace = true, features = ["rt-multi-thread", "signal"] }
 tonic.workspace = true
 uuid.workspace = true
