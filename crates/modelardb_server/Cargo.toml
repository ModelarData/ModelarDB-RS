--- conflicted
+++ resolved
@@ -38,11 +38,8 @@
 modelardb_types = { path = "../modelardb_types" }
 object_store = { workspace = true, features = ["aws", "azure"] }
 prost.workspace = true
-<<<<<<< HEAD
 rand.workspace = true
-=======
 serde.workspace = true
->>>>>>> 8c60d57d
 snmalloc-rs = { workspace = true, features = ["build_cc"] }
 tokio = { workspace = true, features = ["rt-multi-thread", "signal"] }
 tokio-stream.workspace = true
