--- conflicted
+++ resolved
@@ -225,12 +225,8 @@
     use std::sync::Arc;
 
     use arrow_flight::flight_service_client::FlightServiceClient;
-<<<<<<< HEAD
-    use modelardb_common::metadata::table_metadata_manager::TableMetadataManager;
-=======
     use modelardb_common::metadata;
     use modelardb_common::storage::DeltaLake;
->>>>>>> b9c64db0
     use modelardb_common::types::ServerMode;
     use object_store::local::LocalFileSystem;
     use object_store::path::Path;
@@ -397,16 +393,10 @@
     ) {
         let object_store = Arc::new(LocalFileSystem::new_with_prefix(temp_dir.path()).unwrap());
 
-<<<<<<< HEAD
         let metadata_manager =
             TableMetadataManager::try_from_path(Path::from_absolute_path(temp_dir.path()).unwrap())
                 .await
                 .unwrap();
-=======
-        let metadata_manager = metadata::try_new_sqlite_table_metadata_manager(&object_store)
-            .await
-            .unwrap();
->>>>>>> b9c64db0
 
         let channel = Channel::builder("grpc://server:9999".parse().unwrap()).connect_lazy();
         let lazy_flight_client = FlightServiceClient::new(channel);
