--- conflicted
+++ resolved
@@ -220,13 +220,7 @@
     use std::sync::Arc;
 
     use arrow_flight::flight_service_client::FlightServiceClient;
-<<<<<<< HEAD
     use modelardb_common::types::ServerMode;
-=======
-    use modelardb_common::metadata;
-    use modelardb_common::storage::DeltaLake;
-    use object_store::local::LocalFileSystem;
->>>>>>> edd77148
     use tempfile::TempDir;
     use tokio::runtime::Runtime;
     use tokio::sync::RwLock;
