/* Copyright 2023 The ModelarDB Contributors
 *
 * Licensed under the Apache License, Version 2.0 (the "License");
 * you may not use this file except in compliance with the License.
 * You may obtain a copy of the License at
 *
 *     http://www.apache.org/licenses/LICENSE-2.0
 *
 * Unless required by applicable law or agreed to in writing, software
 * distributed under the License is distributed on an "AS IS" BASIS,
 * WITHOUT WARRANTIES OR CONDITIONS OF ANY KIND, either express or implied.
 * See the License for the specific language governing permissions and
 * limitations under the License.
 */

//! Management of the system's configuration. The configuration consists of the server mode and
//! the amount of reserved memory for uncompressed and compressed data.

use std::path::{Path, PathBuf};
use std::sync::Arc;

use modelardb_common::errors::ModelarDbError;
use modelardb_common::types::{ClusterMode, ServerMode};
use tokio::sync::RwLock;

use crate::storage::StorageEngine;

/// The amount of reserved memory for uncompressed data by default, specifically 512 MiB.
const DEFAULT_UNCOMPRESSED_RESERVED_MEMORY_IN_BYTES: usize = 512 * 1024 * 1024;

/// The amount of reserved memory for compressed data by default, specifically 512 MiB.
const DEFAULT_COMPRESSED_RESERVED_MEMORY_IN_BYTES: usize = 512 * 1024 * 1024;

/// Manages the system's configuration and provides functionality for updating the configuration.
#[derive(Clone)]
pub struct ConfigurationManager {
    /// Folder for storing metadata and Apache Parquet files on the local file system.
    pub(crate) local_data_folder: PathBuf,
    /// The mode of the cluster used to determine the behaviour when starting the server,
    /// creating tables, updating the remote object store, and querying.
    pub(crate) cluster_mode: ClusterMode,
    /// The mode of the server used to determine the behaviour when modifying the remote object
    /// store and querying.
    pub(crate) server_mode: ServerMode,
    /// Amount of memory to reserve for storing uncompressed data buffers.
    uncompressed_reserved_memory_in_bytes: usize,
    /// Amount of memory to reserve for storing compressed data buffers.
    compressed_reserved_memory_in_bytes: usize,
    /// Number of threads to allocate for converting multivariate time series to univariate time
    /// series.
    pub(crate) ingestion_threads: usize,
    /// Number of threads to allocate for compressing univariate time series to segments.
    pub(crate) compression_threads: usize,
    /// Number of threads to allocate for writing segments to a local and/or remote data folder.
    pub(crate) writer_threads: usize,
}

impl ConfigurationManager {
    pub fn new(
        local_data_folder: &Path,
        cluster_mode: ClusterMode,
        server_mode: ServerMode,
    ) -> Self {
        Self {
            local_data_folder: local_data_folder.to_path_buf(),
            cluster_mode,
            server_mode,
            uncompressed_reserved_memory_in_bytes: DEFAULT_UNCOMPRESSED_RESERVED_MEMORY_IN_BYTES,
            compressed_reserved_memory_in_bytes: DEFAULT_COMPRESSED_RESERVED_MEMORY_IN_BYTES,
            // TODO: Add support for running multiple threads per component. The individual
            // components in the storage engine have not been validated with multiple threads, e.g.,
            // UncompressedDataManager may have race conditions finishing buffers if multiple
            // different data points are added by multiple different clients in parallel.
            ingestion_threads: 1,
            compression_threads: 1,
            writer_threads: 1,
        }
    }

    pub(crate) fn uncompressed_reserved_memory_in_bytes(&self) -> usize {
        self.uncompressed_reserved_memory_in_bytes
    }

    /// Set the new value and update the amount of memory for uncompressed data in the storage engine.
    pub(crate) async fn set_uncompressed_reserved_memory_in_bytes(
        &mut self,
        new_uncompressed_reserved_memory_in_bytes: usize,
        storage_engine: Arc<RwLock<StorageEngine>>,
    ) {
        // Since the storage engine only keeps track of the remaining reserved memory, calculate
        // how much the value should change.
        let value_change = new_uncompressed_reserved_memory_in_bytes as isize
            - self.uncompressed_reserved_memory_in_bytes as isize;

        storage_engine
            .write()
            .await
            .adjust_uncompressed_remaining_memory_in_bytes(value_change)
            .await;

        self.uncompressed_reserved_memory_in_bytes = new_uncompressed_reserved_memory_in_bytes;
    }

    pub(crate) fn compressed_reserved_memory_in_bytes(&self) -> usize {
        self.compressed_reserved_memory_in_bytes
    }

    /// Set the new value and update the amount of memory for compressed data in the storage engine.
    /// If the value was updated, return [`Ok`], otherwise return
    /// [`ConfigurationError`](ModelarDbError::ConfigurationError).
    pub(crate) async fn set_compressed_reserved_memory_in_bytes(
        &mut self,
        new_compressed_reserved_memory_in_bytes: usize,
        storage_engine: Arc<RwLock<StorageEngine>>,
    ) -> Result<(), ModelarDbError> {
        // Since the storage engine only keeps track of the remaining reserved memory, calculate
        // how much the value should change.
        let value_change = new_compressed_reserved_memory_in_bytes as isize
            - self.compressed_reserved_memory_in_bytes as isize;

        storage_engine
            .write()
            .await
            .adjust_compressed_remaining_memory_in_bytes(value_change)
            .await
            .map_err(|error| ModelarDbError::ConfigurationError(error.to_string()))?;

        self.compressed_reserved_memory_in_bytes = new_compressed_reserved_memory_in_bytes;
        Ok(())
    }
}

#[cfg(test)]
mod tests {
    use super::*;

    use std::path::Path;
    use std::sync::Arc;

<<<<<<< HEAD
    use modelardb_common::metadata::try_new_sqlite_table_metadata_manager;
=======
    use modelardb_common::metadata;
>>>>>>> 563092fa
    use modelardb_common::types::{ClusterMode, ServerMode};
    use tokio::runtime::Runtime;
    use tokio::sync::RwLock;

    use crate::storage::StorageEngine;

    // Tests for ConfigurationManager.
    #[tokio::test]
    async fn test_set_uncompressed_reserved_memory_in_bytes() {
        let temp_dir = tempfile::tempdir().unwrap();
        let (storage_engine, configuration_manager) = create_components(temp_dir.path()).await;

        assert_eq!(
            configuration_manager
                .read()
                .await
                .uncompressed_reserved_memory_in_bytes,
            DEFAULT_UNCOMPRESSED_RESERVED_MEMORY_IN_BYTES
        );

        configuration_manager
            .write()
            .await
            .set_uncompressed_reserved_memory_in_bytes(1024, storage_engine)
            .await;

        assert_eq!(
            configuration_manager
                .read()
                .await
                .uncompressed_reserved_memory_in_bytes,
            1024
        );
    }

    #[tokio::test]
    async fn test_set_compressed_reserved_memory_in_bytes() {
        let temp_dir = tempfile::tempdir().unwrap();
        let (storage_engine, configuration_manager) = create_components(temp_dir.path()).await;

        assert_eq!(
            configuration_manager
                .read()
                .await
                .compressed_reserved_memory_in_bytes(),
            DEFAULT_COMPRESSED_RESERVED_MEMORY_IN_BYTES
        );

        configuration_manager
            .write()
            .await
            .set_compressed_reserved_memory_in_bytes(1024, storage_engine)
            .await
            .unwrap();

        assert_eq!(
            configuration_manager
                .read()
                .await
                .compressed_reserved_memory_in_bytes(),
            1024
        );
    }

    /// Create a [`StorageEngine`] and a [`ConfigurationManager`].
    async fn create_components(
        path: &Path,
    ) -> (
        Arc<RwLock<StorageEngine>>,
        Arc<RwLock<ConfigurationManager>>,
    ) {
<<<<<<< HEAD
        let metadata_manager = try_new_sqlite_table_metadata_manager(path).await.unwrap();
=======
        let metadata_manager = metadata::try_new_sqlite_table_metadata_manager(path)
            .await
            .unwrap();
>>>>>>> 563092fa
        let configuration_manager = Arc::new(RwLock::new(ConfigurationManager::new(
            path,
            ClusterMode::SingleNode,
            ServerMode::Edge,
        )));

        let storage_engine = Arc::new(RwLock::new(
            StorageEngine::try_new(
                Arc::new(Runtime::new().unwrap()),
                path.to_owned(),
                None,
                &configuration_manager,
                Arc::new(metadata_manager),
            )
            .await
            .unwrap(),
        ));

        (storage_engine, configuration_manager)
    }
}<|MERGE_RESOLUTION|>--- conflicted
+++ resolved
@@ -137,11 +137,7 @@
     use std::path::Path;
     use std::sync::Arc;
 
-<<<<<<< HEAD
-    use modelardb_common::metadata::try_new_sqlite_table_metadata_manager;
-=======
     use modelardb_common::metadata;
->>>>>>> 563092fa
     use modelardb_common::types::{ClusterMode, ServerMode};
     use tokio::runtime::Runtime;
     use tokio::sync::RwLock;
@@ -213,13 +209,9 @@
         Arc<RwLock<StorageEngine>>,
         Arc<RwLock<ConfigurationManager>>,
     ) {
-<<<<<<< HEAD
-        let metadata_manager = try_new_sqlite_table_metadata_manager(path).await.unwrap();
-=======
         let metadata_manager = metadata::try_new_sqlite_table_metadata_manager(path)
             .await
             .unwrap();
->>>>>>> 563092fa
         let configuration_manager = Arc::new(RwLock::new(ConfigurationManager::new(
             path,
             ClusterMode::SingleNode,
