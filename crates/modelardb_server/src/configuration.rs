/* Copyright 2023 The ModelarDB Contributors
 *
 * Licensed under the Apache License, Version 2.0 (the "License");
 * you may not use this file except in compliance with the License.
 * You may obtain a copy of the License at
 *
 *     http://www.apache.org/licenses/LICENSE-2.0
 *
 * Unless required by applicable law or agreed to in writing, software
 * distributed under the License is distributed on an "AS IS" BASIS,
 * WITHOUT WARRANTIES OR CONDITIONS OF ANY KIND, either express or implied.
 * See the License for the specific language governing permissions and
 * limitations under the License.
 */

//! Management of the system's configuration. The configuration consists of the server mode and
//! the amount of reserved memory for uncompressed and compressed data.

use std::env;
use std::sync::Arc;

use modelardb_storage::data_folder::DataFolder;
use modelardb_types::flight::protocol;
use object_store::path::Path;
use object_store::{Error, ObjectStore, PutPayload};
use prost::Message;
use serde::{Deserialize, Serialize};
use tokio::sync::RwLock;

use crate::ClusterMode;
use crate::error::{ModelarDbServerError, Result};
use crate::storage::StorageEngine;

const CONFIGURATION_FILE_NAME: &str = "modelardbd.toml";

/// The system's configuration. The configuration can be serialized into a [`CONFIGURATION_FILE_NAME`]
/// configuration file and deserialized from it. Accessing and modifying the configuration should
/// only be done through the [`ConfigurationManager`].
#[derive(Clone, Debug, PartialEq, Serialize, Deserialize)]
struct Configuration {
    /// Amount of memory to reserve for storing multivariate time series.
    multivariate_reserved_memory_in_bytes: u64,
    /// Amount of memory to reserve for storing uncompressed data buffers.
    uncompressed_reserved_memory_in_bytes: u64,
    /// Amount of memory to reserve for storing compressed data buffers.
    compressed_reserved_memory_in_bytes: u64,
    /// The number of bytes that are required before transferring a batch of data to the remote
    /// object store. If [`None`], data is not transferred based on batch size.
    transfer_batch_size_in_bytes: Option<u64>,
    /// The number of seconds between each transfer of data to the remote object store. If [`None`],
    /// data is not transferred based on time.
    transfer_time_in_seconds: Option<u64>,
    /// Number of threads to allocate for converting multivariate time series to univariate
    /// time series.
    pub(crate) ingestion_threads: u8,
    /// Number of threads to allocate for compressing univariate time series to segments.
    pub(crate) compression_threads: u8,
    /// Number of threads to allocate for writing segments to a local and/or remote data folder.
    pub(crate) writer_threads: u8,
}

impl Configuration {
    /// If the corresponding environment variable is set, update the configuration with the value
    /// from the environment variable. If the value could not be parsed, return
    /// [`ModelarDbServerError`].
    fn update_from_env(&mut self) -> Result<()> {
        if let Ok(value) = env::var("MODELARDBD_MULTIVARIATE_RESERVED_MEMORY_IN_BYTES") {
            self.multivariate_reserved_memory_in_bytes = value.parse()?;
        };

        if let Ok(value) = env::var("MODELARDBD_UNCOMPRESSED_RESERVED_MEMORY_IN_BYTES") {
            self.uncompressed_reserved_memory_in_bytes = value.parse()?;
        };

        if let Ok(value) = env::var("MODELARDBD_COMPRESSED_RESERVED_MEMORY_IN_BYTES") {
            self.compressed_reserved_memory_in_bytes = value.parse()?;
        };

        if let Ok(value) = env::var("MODELARDBD_TRANSFER_BATCH_SIZE_IN_BYTES") {
            self.transfer_batch_size_in_bytes = Some(value.parse()?);
        }

        if let Ok(value) = env::var("MODELARDBD_TRANSFER_TIME_IN_SECONDS") {
            self.transfer_time_in_seconds = Some(value.parse()?);
        }

        Ok(())
    }

    /// Validate the fields in the configuration and return [`Ok`] if they are valid. If the
    /// configuration is invalid, return [`ModelarDbServerError`].
    fn validate(&self) -> Result<()> {
        // TODO: Add support for running multiple threads per component. The individual
        //       components in the storage engine have not been validated with multiple threads, e.g.,
        //       UncompressedDataManager may have race conditions finishing buffers if multiple
        //       different data points are added by multiple different clients in parallel.
        if self.ingestion_threads != 1 || self.compression_threads != 1 || self.writer_threads != 1
        {
            return Err(ModelarDbServerError::InvalidState(
                "Only one thread per component is currently supported.".to_string(),
            ));
        };

        Ok(())
    }

    /// Save the configuration to the configuration file at the root of `local_data_folder`. If the
    /// file does not exist, it is created. If the configuration file could not be updated or
    /// created, return [`ModelarDbServerError`].
    async fn save_to_toml(&self, local_data_folder: &DataFolder) -> Result<()> {
        let toml = toml::to_string(self)?;
        let object_store = local_data_folder.object_store();

        object_store
            .put(
                &Path::from(CONFIGURATION_FILE_NAME),
                PutPayload::from(toml.into_bytes()),
            )
            .await?;

        Ok(())
    }
}

impl Default for Configuration {
    fn default() -> Self {
        Self {
            multivariate_reserved_memory_in_bytes: 512 * 1024 * 1024,
            uncompressed_reserved_memory_in_bytes: 512 * 1024 * 1024,
            compressed_reserved_memory_in_bytes: 512 * 1024 * 1024,
            transfer_batch_size_in_bytes: Some(64 * 1024 * 1024),
            transfer_time_in_seconds: None,
            ingestion_threads: 1,
            compression_threads: 1,
            writer_threads: 1,
        }
    }
}

/// Manages the system's configuration and provides functionality for updating the configuration.
#[derive(Clone)]
pub struct ConfigurationManager {
    /// The mode of the cluster used to determine the behaviour when starting the server,
    /// creating tables, updating the remote object store, and querying.
    cluster_mode: ClusterMode,
    /// The local data folder that stores the configuration file at the root.
    local_data_folder: DataFolder,
    /// The configuration of the system. This is stored in a separate type to allow for easier
    /// serialization and deserialization.
    configuration: Configuration,
}

impl ConfigurationManager {
    /// Create a new [`ConfigurationManager`] using the [`CONFIGURATION_FILE_NAME`] configuration
    /// file in the local data folder. If the file does not exist, a configuration file is created
    /// with the default values. Note that the configuration file and default values are overwritten
    /// if the corresponding environment variables are set. If the configuration file could not be
    /// read or created, [`ModelarDbServerError`] is returned.
    pub async fn try_new(local_data_folder: DataFolder, cluster_mode: ClusterMode) -> Result<Self> {
        // Check if there is a configuration file in the local data folder.
        let object_store = local_data_folder.object_store();
        let maybe_conf_file = object_store.get(&Path::from(CONFIGURATION_FILE_NAME)).await;

        let mut configuration = match maybe_conf_file {
            Ok(conf_file) => {
                // If the configuration file exists, load the configuration from the file.
                let bytes = conf_file.bytes().await?;
                toml::from_slice::<Configuration>(&bytes)?
            }
            Err(error) => match error {
                Error::NotFound { .. } => {
                    // If the configuration file does not exist, create one with the default values.
                    Configuration::default()
                }
                error => {
                    return Err(ModelarDbServerError::InvalidState(format!(
                        "Configuration file '{CONFIGURATION_FILE_NAME}' could not be read: {error}"
                    )));
                }
            },
        };

        configuration.update_from_env()?;
        configuration.validate()?;
        configuration.save_to_toml(&local_data_folder).await?;

        Ok(Self {
            cluster_mode,
            local_data_folder,
            configuration,
        })
    }

    pub(crate) fn cluster_mode(&self) -> &ClusterMode {
        &self.cluster_mode
    }

    pub(crate) fn multivariate_reserved_memory_in_bytes(&self) -> u64 {
        self.configuration.multivariate_reserved_memory_in_bytes
    }

    /// Set the new value and update the amount of memory for multivariate data in the storage
    /// engine. If the new configuration could not be saved to the configuration file, return
    /// [`ModelarDbServerError`].
    pub(crate) async fn set_multivariate_reserved_memory_in_bytes(
        &mut self,
        new_multivariate_reserved_memory_in_bytes: u64,
        storage_engine: Arc<RwLock<StorageEngine>>,
    ) -> Result<()> {
        // Since the storage engine only keeps track of the remaining reserved memory, calculate
        // how much the value should change.
        let value_change = new_multivariate_reserved_memory_in_bytes as i64
            - self.configuration.multivariate_reserved_memory_in_bytes as i64;

        storage_engine
            .write()
            .await
            .adjust_multivariate_remaining_memory_in_bytes(value_change)
            .await;

        self.configuration.multivariate_reserved_memory_in_bytes =
            new_multivariate_reserved_memory_in_bytes;

        self.configuration
            .save_to_toml(&self.local_data_folder)
            .await
    }

    pub(crate) fn uncompressed_reserved_memory_in_bytes(&self) -> u64 {
        self.configuration.uncompressed_reserved_memory_in_bytes
    }

    /// Set the new value and update the amount of memory for uncompressed data in the storage
    /// engine. If the memory could not be updated because a buffer could not be spilled or if the
    /// new configuration could not be saved to the configuration file, return
    /// [`ModelarDbServerError`].
    pub(crate) async fn set_uncompressed_reserved_memory_in_bytes(
        &mut self,
        new_uncompressed_reserved_memory_in_bytes: u64,
        storage_engine: Arc<RwLock<StorageEngine>>,
    ) -> Result<()> {
        // Since the storage engine only keeps track of the remaining reserved memory, calculate
        // how much the value should change.
        let value_change = new_uncompressed_reserved_memory_in_bytes as i64
            - self.configuration.uncompressed_reserved_memory_in_bytes as i64;

        storage_engine
            .write()
            .await
            .adjust_uncompressed_remaining_memory_in_bytes(value_change)
            .await?;

        self.configuration.uncompressed_reserved_memory_in_bytes =
            new_uncompressed_reserved_memory_in_bytes;

        self.configuration
            .save_to_toml(&self.local_data_folder)
            .await
    }

    pub(crate) fn compressed_reserved_memory_in_bytes(&self) -> u64 {
        self.configuration.compressed_reserved_memory_in_bytes
    }

    /// Set the new value and update the amount of memory for compressed data in the storage engine.
    /// If the memory could not be updated because a buffer could not be saved to disk or if the new
    /// configuration could not be saved to the configuration file, return [`ModelarDbServerError`].
    pub(crate) async fn set_compressed_reserved_memory_in_bytes(
        &mut self,
        new_compressed_reserved_memory_in_bytes: u64,
        storage_engine: Arc<RwLock<StorageEngine>>,
    ) -> Result<()> {
        // Since the storage engine only keeps track of the remaining reserved memory, calculate
        // how much the value should change.
        let value_change = new_compressed_reserved_memory_in_bytes as i64
            - self.configuration.compressed_reserved_memory_in_bytes as i64;

        storage_engine
            .write()
            .await
            .adjust_compressed_remaining_memory_in_bytes(value_change)
            .await?;

        self.configuration.compressed_reserved_memory_in_bytes =
            new_compressed_reserved_memory_in_bytes;

        self.configuration
            .save_to_toml(&self.local_data_folder)
            .await
    }

    pub(crate) fn transfer_batch_size_in_bytes(&self) -> Option<u64> {
        self.configuration.transfer_batch_size_in_bytes
    }

    /// Set the new value and update the transfer batch size in the storage engine. If the batch
    /// size could not be updated or if the new configuration could not be saved to the
    /// configuration file, return [`ModelarDbServerError`].
    pub(crate) async fn set_transfer_batch_size_in_bytes(
        &mut self,
        new_transfer_batch_size_in_bytes: Option<u64>,
        storage_engine: Arc<RwLock<StorageEngine>>,
    ) -> Result<()> {
        storage_engine
            .write()
            .await
            .set_transfer_batch_size_in_bytes(new_transfer_batch_size_in_bytes)
            .await?;

        self.configuration.transfer_batch_size_in_bytes = new_transfer_batch_size_in_bytes;

        self.configuration
            .save_to_toml(&self.local_data_folder)
            .await
    }

    pub(crate) fn transfer_time_in_seconds(&self) -> Option<u64> {
        self.configuration.transfer_time_in_seconds
    }

    /// Set the new value and update the transfer time in the storage engine. If the transfer time
    /// could not be updated or if the new configuration could not be saved to the configuration
    /// file, return [`ModelarDbServerError`].
    pub(crate) async fn set_transfer_time_in_seconds(
        &mut self,
        new_transfer_time_in_seconds: Option<u64>,
        storage_engine: Arc<RwLock<StorageEngine>>,
    ) -> Result<()> {
        storage_engine
            .write()
            .await
            .set_transfer_time_in_seconds(new_transfer_time_in_seconds)
            .await?;

        self.configuration.transfer_time_in_seconds = new_transfer_time_in_seconds;

        self.configuration
            .save_to_toml(&self.local_data_folder)
            .await
    }

    pub(crate) fn ingestion_threads(&self) -> u8 {
        self.configuration.ingestion_threads
    }

    pub(crate) fn compression_threads(&self) -> u8 {
        self.configuration.compression_threads
    }

    pub(crate) fn writer_threads(&self) -> u8 {
        self.configuration.writer_threads
    }

    /// Encode the current configuration into a [`Configuration`](protocol::Configuration)
    /// protobuf message and serialize it.
    pub(crate) fn encode_and_serialize(&self) -> Vec<u8> {
        let configuration = protocol::Configuration {
            multivariate_reserved_memory_in_bytes: self
                .configuration
                .multivariate_reserved_memory_in_bytes,
            uncompressed_reserved_memory_in_bytes: self
                .configuration
                .uncompressed_reserved_memory_in_bytes,
            compressed_reserved_memory_in_bytes: self
                .configuration
                .compressed_reserved_memory_in_bytes,
            transfer_batch_size_in_bytes: self.configuration.transfer_batch_size_in_bytes,
            transfer_time_in_seconds: self.configuration.transfer_time_in_seconds,
            ingestion_threads: self.configuration.ingestion_threads as u32,
            compression_threads: self.configuration.compression_threads as u32,
            writer_threads: self.configuration.writer_threads as u32,
        };

        configuration.encode_to_vec()
    }
}

#[cfg(test)]
mod tests {
    use super::*;

    use std::sync::Arc;

    use modelardb_storage::data_folder::DataFolder;
    use modelardb_types::types::{Node, ServerMode};
    use tempfile::TempDir;
    use tokio::sync::RwLock;

    use crate::cluster::Cluster;
    use crate::data_folders::DataFolders;
    use crate::storage::StorageEngine;

    // Tests for ConfigurationManager.
    #[tokio::test]
    async fn test_configuration_file_is_created_if_it_does_not_exist() {
        let temp_dir = tempfile::tempdir().unwrap();
        let (_storage_engine, configuration_manager) = create_components(&temp_dir).await;

        let configuration_from_manager = configuration_manager.read().await.configuration.clone();
        let configuration_from_file = configuration_from_file(&temp_dir).await;

        assert_eq!(configuration_from_manager, configuration_from_file);
    }

    #[tokio::test]
    async fn test_configuration_file_is_read_if_it_exists() {
        let temp_dir = tempfile::tempdir().unwrap();
        let local_url = temp_dir.path().to_str().unwrap();
        let local_data_folder = DataFolder::open_local_url(local_url).await.unwrap();

        let existing_configuration = Configuration {
            multivariate_reserved_memory_in_bytes: 1,
            uncompressed_reserved_memory_in_bytes: 1,
            compressed_reserved_memory_in_bytes: 1,
            transfer_batch_size_in_bytes: Some(1),
            transfer_time_in_seconds: Some(1),
            ..Configuration::default()
        };

        existing_configuration
            .save_to_toml(&local_data_folder)
            .await
            .unwrap();

        let (_storage_engine, configuration_manager) = create_components(&temp_dir).await;

        let configuration_from_manager = configuration_manager.read().await.configuration.clone();
        let configuration_from_file = configuration_from_file(&temp_dir).await;

        assert_eq!(existing_configuration, configuration_from_manager);
        assert_eq!(existing_configuration, configuration_from_file);
    }

    #[tokio::test]
    async fn test_invalid_configuration_in_configuration_file() {
        let temp_dir = tempfile::tempdir().unwrap();
        let local_url = temp_dir.path().to_str().unwrap();
        let local_data_folder = DataFolder::open_local_url(local_url).await.unwrap();

        // Multiple threads per component are not supported.
        let invalid_configuration = Configuration {
            ingestion_threads: 2,
            ..Configuration::default()
        };

        invalid_configuration
            .save_to_toml(&local_data_folder)
            .await
            .unwrap();

        let result =
            ConfigurationManager::try_new(local_data_folder, ClusterMode::SingleNode).await;

        assert_eq!(
            result.err().unwrap().to_string(),
            "Invalid State Error: Only one thread per component is currently supported.".to_owned()
        );
    }

    #[tokio::test]
    async fn test_invalid_toml_in_configuration_file() {
        let temp_dir = tempfile::tempdir().unwrap();
        let local_url = temp_dir.path().to_str().unwrap();
        let local_data_folder = DataFolder::open_local_url(local_url).await.unwrap();

        // Write invalid TOML to the configuration file.
        let path = temp_dir.path().join(CONFIGURATION_FILE_NAME);
        std::fs::write(path, "invalid_toml").unwrap();

        let result =
            ConfigurationManager::try_new(local_data_folder, ClusterMode::SingleNode).await;

        assert!(
            result
                .err()
                .unwrap()
                .to_string()
                .contains("TOML Deserialize Error: TOML parse error at line 1")
        );
    }

    #[tokio::test]
    async fn test_set_multivariate_reserved_memory_in_bytes() {
        let temp_dir = tempfile::tempdir().unwrap();
        let (storage_engine, configuration_manager) = create_components(&temp_dir).await;

        assert_eq!(
            configuration_manager
                .read()
                .await
                .multivariate_reserved_memory_in_bytes(),
            512 * 1024 * 1024
        );

        let new_value = 1024;
        configuration_manager
            .write()
            .await
            .set_multivariate_reserved_memory_in_bytes(new_value, storage_engine)
            .await
            .unwrap();

        assert_eq!(
            configuration_manager
                .read()
                .await
                .multivariate_reserved_memory_in_bytes(),
            new_value
        );

        let configuration_from_file = configuration_from_file(&temp_dir).await;
        assert_eq!(
            configuration_from_file.multivariate_reserved_memory_in_bytes,
            new_value
        );
    }

    #[tokio::test]
    async fn test_set_uncompressed_reserved_memory_in_bytes() {
        let temp_dir = tempfile::tempdir().unwrap();
        let (storage_engine, configuration_manager) = create_components(&temp_dir).await;

        assert_eq!(
            configuration_manager
                .read()
                .await
                .uncompressed_reserved_memory_in_bytes(),
            512 * 1024 * 1024
        );

        let new_value = 1024;
        configuration_manager
            .write()
            .await
            .set_uncompressed_reserved_memory_in_bytes(new_value, storage_engine)
            .await
            .unwrap();

        assert_eq!(
            configuration_manager
                .read()
                .await
                .uncompressed_reserved_memory_in_bytes(),
            new_value
        );

        let configuration_from_file = configuration_from_file(&temp_dir).await;
        assert_eq!(
            configuration_from_file.uncompressed_reserved_memory_in_bytes,
            new_value
        );
    }

    #[tokio::test]
    async fn test_set_compressed_reserved_memory_in_bytes() {
        let temp_dir = tempfile::tempdir().unwrap();
        let (storage_engine, configuration_manager) = create_components(&temp_dir).await;

        assert_eq!(
            configuration_manager
                .read()
                .await
                .compressed_reserved_memory_in_bytes(),
            512 * 1024 * 1024
        );

        let new_value = 1024;
        configuration_manager
            .write()
            .await
            .set_compressed_reserved_memory_in_bytes(new_value, storage_engine)
            .await
            .unwrap();

        assert_eq!(
            configuration_manager
                .read()
                .await
                .compressed_reserved_memory_in_bytes(),
            new_value
        );

        let configuration_from_file = configuration_from_file(&temp_dir).await;
        assert_eq!(
            configuration_from_file.compressed_reserved_memory_in_bytes,
            new_value
        );
    }

    #[tokio::test]
    async fn test_set_transfer_batch_size_in_bytes() {
        let temp_dir = tempfile::tempdir().unwrap();
        let (storage_engine, configuration_manager) = create_components(&temp_dir).await;

        assert_eq!(
            configuration_manager
                .read()
                .await
                .transfer_batch_size_in_bytes(),
            Some(64 * 1024 * 1024)
        );

        let new_value = Some(1024);
        configuration_manager
            .write()
            .await
            .set_transfer_batch_size_in_bytes(new_value, storage_engine)
            .await
            .unwrap();

        assert_eq!(
            configuration_manager
                .read()
                .await
                .transfer_batch_size_in_bytes(),
            new_value
        );

        let configuration_from_file = configuration_from_file(&temp_dir).await;
        assert_eq!(
            configuration_from_file.transfer_batch_size_in_bytes,
            new_value
        );
    }

    #[tokio::test]
    async fn test_set_transfer_time_in_seconds() {
        let temp_dir = tempfile::tempdir().unwrap();
        let (storage_engine, configuration_manager) = create_components(&temp_dir).await;

        assert_eq!(
            configuration_manager
                .read()
                .await
                .transfer_time_in_seconds(),
            None
        );

        let new_value = Some(60);
        configuration_manager
            .write()
            .await
            .set_transfer_time_in_seconds(new_value, storage_engine)
            .await
            .unwrap();

        assert_eq!(
            configuration_manager
                .read()
                .await
                .transfer_time_in_seconds(),
            new_value
        );

        let configuration_from_file = configuration_from_file(&temp_dir).await;
        assert_eq!(configuration_from_file.transfer_time_in_seconds, new_value)
    }

    /// Return the configuration from the configuration file at the root of `temp_dir`.
    async fn configuration_from_file(temp_dir: &TempDir) -> Configuration {
        let configuration_file_path = temp_dir.path().join(CONFIGURATION_FILE_NAME);
        let file_content = std::fs::read_to_string(&configuration_file_path).unwrap();

        toml::from_str::<Configuration>(&file_content).unwrap()
    }

    /// Create a [`StorageEngine`] and a [`ConfigurationManager`].
    async fn create_components(
        temp_dir: &TempDir,
    ) -> (
        Arc<RwLock<StorageEngine>>,
        Arc<RwLock<ConfigurationManager>>,
    ) {
        let local_url = temp_dir.path().to_str().unwrap();
        let local_data_folder = DataFolder::open_local_url(local_url).await.unwrap();

        let target_dir = tempfile::tempdir().unwrap();
        let target_url = target_dir.path().to_str().unwrap();
        let remote_data_folder = DataFolder::open_local_url(target_url).await.unwrap();

        let data_folders = DataFolders::new(
            local_data_folder.clone(),
<<<<<<< HEAD
            Some(remote_data_folder.clone()),
            local_data_folder,
=======
            Some(remote_data_folder),
            local_data_folder.clone(),
>>>>>>> 8c60d57d
        );

        let edge_node = Node::new("edge".to_owned(), ServerMode::Edge);
        let cluster = Cluster::try_new(edge_node, remote_data_folder)
            .await
            .unwrap();

<<<<<<< HEAD
        let configuration_manager = Arc::new(RwLock::new(ConfigurationManager::new(
            ClusterMode::MultiNode(cluster),
        )));
=======
        let configuration_manager = Arc::new(RwLock::new(
            ConfigurationManager::try_new(local_data_folder, ClusterMode::MultiNode(manager))
                .await
                .unwrap(),
        ));
>>>>>>> 8c60d57d

        let storage_engine = Arc::new(RwLock::new(
            StorageEngine::try_new(data_folders, &configuration_manager)
                .await
                .unwrap(),
        ));

        (storage_engine, configuration_manager)
    }
}<|MERGE_RESOLUTION|>--- conflicted
+++ resolved
@@ -680,13 +680,8 @@
 
         let data_folders = DataFolders::new(
             local_data_folder.clone(),
-<<<<<<< HEAD
-            Some(remote_data_folder.clone()),
-            local_data_folder,
-=======
             Some(remote_data_folder),
             local_data_folder.clone(),
->>>>>>> 8c60d57d
         );
 
         let edge_node = Node::new("edge".to_owned(), ServerMode::Edge);
@@ -694,17 +689,11 @@
             .await
             .unwrap();
 
-<<<<<<< HEAD
-        let configuration_manager = Arc::new(RwLock::new(ConfigurationManager::new(
-            ClusterMode::MultiNode(cluster),
-        )));
-=======
         let configuration_manager = Arc::new(RwLock::new(
-            ConfigurationManager::try_new(local_data_folder, ClusterMode::MultiNode(manager))
+            ConfigurationManager::try_new(local_data_folder, ClusterMode::MultiNode(cluster))
                 .await
                 .unwrap(),
         ));
->>>>>>> 8c60d57d
 
         let storage_engine = Arc::new(RwLock::new(
             StorageEngine::try_new(data_folders, &configuration_manager)
