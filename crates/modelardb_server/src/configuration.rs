/* Copyright 2023 The ModelarDB Contributors
 *
 * Licensed under the Apache License, Version 2.0 (the "License");
 * you may not use this file except in compliance with the License.
 * You may obtain a copy of the License at
 *
 *     http://www.apache.org/licenses/LICENSE-2.0
 *
 * Unless required by applicable law or agreed to in writing, software
 * distributed under the License is distributed on an "AS IS" BASIS,
 * WITHOUT WARRANTIES OR CONDITIONS OF ANY KIND, either express or implied.
 * See the License for the specific language governing permissions and
 * limitations under the License.
 */

//! Management of the system's configuration. The configuration consists of the server mode and
//! the amount of reserved memory for uncompressed and compressed data.

use std::env;
use std::path::{Path, PathBuf};
use std::sync::Arc;

use modelardb_common::errors::ModelarDbError;
use modelardb_common::types::ServerMode;
use tokio::sync::RwLock;

use crate::storage::StorageEngine;
use crate::ClusterMode;

/// Manages the system's configuration and provides functionality for updating the configuration.
#[derive(Clone)]
pub struct ConfigurationManager {
    /// Folder for storing metadata and Apache Parquet files on the local file system.
    pub(crate) local_data_folder: PathBuf,
    /// The mode of the cluster used to determine the behaviour when starting the server,
    /// creating tables, updating the remote object store, and querying.
    pub(crate) cluster_mode: ClusterMode,
    /// The mode of the server used to determine the behaviour when modifying the remote object
    /// store and querying.
    pub(crate) server_mode: ServerMode,
    /// Amount of memory to reserve for storing uncompressed data buffers.
    uncompressed_reserved_memory_in_bytes: usize,
    /// Amount of memory to reserve for storing compressed data buffers.
    compressed_reserved_memory_in_bytes: usize,
    /// The number of bytes that are required before transferring a batch of data to the remote
    /// object store.
    transfer_batch_size_in_bytes: usize,
    /// Number of threads to allocate for converting multivariate time series to univariate
    /// time series.
    pub(crate) ingestion_threads: usize,
    /// Number of threads to allocate for compressing univariate time series to segments.
    pub(crate) compression_threads: usize,
    /// Number of threads to allocate for writing segments to a local and/or remote data folder.
    pub(crate) writer_threads: usize,
}

impl ConfigurationManager {
    pub fn new(
        local_data_folder: &Path,
        cluster_mode: ClusterMode,
        server_mode: ServerMode,
    ) -> Self {
        let uncompressed_reserved_memory_in_bytes =
            env::var("MODELARDBD_UNCOMPRESSED_RESERVED_MEMORY_IN_BYTES")
                .map_or(512 * 1024 * 1024, |value| value.parse().unwrap());

        let compressed_reserved_memory_in_bytes =
            env::var("MODELARDBD_COMPRESSED_RESERVED_MEMORY_IN_BYTES")
                .map_or(512 * 1024 * 1024, |value| value.parse().unwrap());

        let transfer_batch_size_in_bytes = env::var("MODELARDBD_TRANSFER_BATCH_SIZE_IN_BYTES")
            .map_or(64 * 1024 * 1024, |value| value.parse().unwrap());

        Self {
            local_data_folder: local_data_folder.to_path_buf(),
            cluster_mode,
            server_mode,
            uncompressed_reserved_memory_in_bytes,
            compressed_reserved_memory_in_bytes,
            transfer_batch_size_in_bytes,
            // TODO: Add support for running multiple threads per component. The individual
            // components in the storage engine have not been validated with multiple threads, e.g.,
            // UncompressedDataManager may have race conditions finishing buffers if multiple
            // different data points are added by multiple different clients in parallel.
            ingestion_threads: 1,
            compression_threads: 1,
            writer_threads: 1,
        }
    }

    pub(crate) fn uncompressed_reserved_memory_in_bytes(&self) -> usize {
        self.uncompressed_reserved_memory_in_bytes
    }

    /// Set the new value and update the amount of memory for uncompressed data in the storage engine.
    pub(crate) async fn set_uncompressed_reserved_memory_in_bytes(
        &mut self,
        new_uncompressed_reserved_memory_in_bytes: usize,
        storage_engine: Arc<RwLock<StorageEngine>>,
    ) {
        // Since the storage engine only keeps track of the remaining reserved memory, calculate
        // how much the value should change.
        let value_change = new_uncompressed_reserved_memory_in_bytes as isize
            - self.uncompressed_reserved_memory_in_bytes as isize;

        storage_engine
            .write()
            .await
            .adjust_uncompressed_remaining_memory_in_bytes(value_change)
            .await;

        self.uncompressed_reserved_memory_in_bytes = new_uncompressed_reserved_memory_in_bytes;
    }

    pub(crate) fn compressed_reserved_memory_in_bytes(&self) -> usize {
        self.compressed_reserved_memory_in_bytes
    }

    /// Set the new value and update the amount of memory for compressed data in the storage engine.
    /// If the value was updated, return [`Ok`], otherwise return
    /// [`ConfigurationError`](ModelarDbError::ConfigurationError).
    pub(crate) async fn set_compressed_reserved_memory_in_bytes(
        &mut self,
        new_compressed_reserved_memory_in_bytes: usize,
        storage_engine: Arc<RwLock<StorageEngine>>,
    ) -> Result<(), ModelarDbError> {
        // Since the storage engine only keeps track of the remaining reserved memory, calculate
        // how much the value should change.
        let value_change = new_compressed_reserved_memory_in_bytes as isize
            - self.compressed_reserved_memory_in_bytes as isize;

        storage_engine
            .write()
            .await
            .adjust_compressed_remaining_memory_in_bytes(value_change)
            .await
            .map_err(|error| ModelarDbError::ConfigurationError(error.to_string()))?;

        self.compressed_reserved_memory_in_bytes = new_compressed_reserved_memory_in_bytes;
        Ok(())
    }

    pub(crate) fn transfer_batch_size_in_bytes(&self) -> usize {
        self.transfer_batch_size_in_bytes
    }

    /// Set the new value and update the transfer batch size in the storage engine. If the value
    /// was updated, return [`Ok`], otherwise return
    /// [`ConfigurationError`](ModelarDbError::ConfigurationError).
    pub(crate) async fn set_transfer_batch_size_in_bytes(
        &mut self,
        new_transfer_batch_size_in_bytes: usize,
        storage_engine: Arc<RwLock<StorageEngine>>,
    ) -> Result<(), ModelarDbError> {
        storage_engine
            .write()
            .await
            .set_transfer_batch_size_in_bytes(new_transfer_batch_size_in_bytes)
            .await?;

        self.transfer_batch_size_in_bytes = new_transfer_batch_size_in_bytes;
        Ok(())
    }
}

#[cfg(test)]
mod tests {
    use super::*;

    use std::path::Path;
    use std::sync::Arc;

    use modelardb_common::metadata;
<<<<<<< HEAD
    use modelardb_common::types::ServerMode;
=======
    use modelardb_common::types::{ClusterMode, ServerMode};
    use object_store::local::LocalFileSystem;
>>>>>>> 2b6cd6a5
    use tokio::runtime::Runtime;
    use tokio::sync::RwLock;

    use crate::storage::StorageEngine;

    // Tests for ConfigurationManager.
    #[tokio::test]
    async fn test_set_uncompressed_reserved_memory_in_bytes() {
        let temp_dir = tempfile::tempdir().unwrap();
        let (storage_engine, configuration_manager) = create_components(temp_dir.path()).await;

        configuration_manager
            .write()
            .await
            .set_uncompressed_reserved_memory_in_bytes(1024, storage_engine)
            .await;

        assert_eq!(
            configuration_manager
                .read()
                .await
                .uncompressed_reserved_memory_in_bytes(),
            1024
        );
    }

    #[tokio::test]
    async fn test_set_compressed_reserved_memory_in_bytes() {
        let temp_dir = tempfile::tempdir().unwrap();
        let (storage_engine, configuration_manager) = create_components(temp_dir.path()).await;

        configuration_manager
            .write()
            .await
            .set_compressed_reserved_memory_in_bytes(1024, storage_engine)
            .await
            .unwrap();

        assert_eq!(
            configuration_manager
                .read()
                .await
                .compressed_reserved_memory_in_bytes(),
            1024
        );
    }

    #[tokio::test]
    async fn test_set_transfer_batch_size_in_bytes() {
        let temp_dir = tempfile::tempdir().unwrap();
        let (storage_engine, configuration_manager) = create_components(temp_dir.path()).await;

        configuration_manager
            .write()
            .await
            .set_transfer_batch_size_in_bytes(1024, storage_engine)
            .await
            .unwrap();

        assert_eq!(
            configuration_manager
                .read()
                .await
                .transfer_batch_size_in_bytes(),
            1024
        );
    }

    /// Create a [`StorageEngine`] and a [`ConfigurationManager`].
    async fn create_components(
        path: &Path,
    ) -> (
        Arc<RwLock<StorageEngine>>,
        Arc<RwLock<ConfigurationManager>>,
    ) {
        let metadata_manager = metadata::try_new_sqlite_table_metadata_manager(path)
            .await
            .unwrap();
        let configuration_manager = Arc::new(RwLock::new(ConfigurationManager::new(
            path,
            ClusterMode::SingleNode,
            ServerMode::Edge,
        )));

        let target_dir = tempfile::tempdir().unwrap();
        let target_fs = LocalFileSystem::new_with_prefix(target_dir.path()).unwrap();

        let storage_engine = Arc::new(RwLock::new(
            StorageEngine::try_new(
                Arc::new(Runtime::new().unwrap()),
                path.to_owned(),
                Some(Arc::new(target_fs)),
                &configuration_manager,
                Arc::new(metadata_manager),
            )
            .await
            .unwrap(),
        ));

        (storage_engine, configuration_manager)
    }
}<|MERGE_RESOLUTION|>--- conflicted
+++ resolved
@@ -171,12 +171,8 @@
     use std::sync::Arc;
 
     use modelardb_common::metadata;
-<<<<<<< HEAD
-    use modelardb_common::types::ServerMode;
-=======
     use modelardb_common::types::{ClusterMode, ServerMode};
     use object_store::local::LocalFileSystem;
->>>>>>> 2b6cd6a5
     use tokio::runtime::Runtime;
     use tokio::sync::RwLock;
 
