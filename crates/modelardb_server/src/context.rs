/* Copyright 2023 The ModelarDB Contributors
 *
 * Licensed under the Apache License, Version 2.0 (the "License");
 * you may not use this file except in compliance with the License.
 * You may obtain a copy of the License at
 *
 *     http://www.apache.org/licenses/LICENSE-2.0
 *
 * Unless required by applicable law or agreed to in writing, software
 * distributed under the License is distributed on an "AS IS" BASIS,
 * WITHOUT WARRANTIES OR CONDITIONS OF ANY KIND, either express or implied.
 * See the License for the specific language governing permissions and
 * limitations under the License.
 */

//! Implementation of a [`Context`] that provides access to the system's configuration and
//! components.

use std::sync::Arc;

use datafusion::arrow::datatypes::{Schema, SchemaRef};
use datafusion::catalog::SchemaProvider;
use datafusion::execution::session_state::SessionStateBuilder;
use datafusion::prelude::SessionContext;
use modelardb_common::errors::ModelarDbError;
use modelardb_common::metadata::model_table_metadata::ModelTableMetadata;
use modelardb_common::parser;
use modelardb_common::parser::ValidStatement;
<<<<<<< HEAD
use modelardb_common::types::ServerMode;
=======
use modelardb_common::{metadata, parser};
use sqlx::Sqlite;
>>>>>>> edd77148
use tokio::runtime::Runtime;
use tokio::sync::RwLock;
use tracing::info;

use crate::configuration::ConfigurationManager;
use crate::query::model_table::ModelTable;
use crate::query::table::Table;
use crate::storage::StorageEngine;
use crate::{optimizer, ClusterMode, DataFolders};

/// Provides access to the system's configuration and components.
pub struct Context {
    /// Location of local and remote data.
    pub data_folders: DataFolders,
    /// Updatable configuration of the server.
    pub configuration_manager: Arc<RwLock<ConfigurationManager>>,
    /// Main interface for Apache DataFusion.
    pub session: SessionContext,
    /// Manages all uncompressed and compressed data in the system.
    pub storage_engine: Arc<RwLock<StorageEngine>>,
}

impl Context {
    /// Create the components needed in the [`Context`] and use them to create the [`Context`]. If
    /// a metadata manager or storage engine could not be created, [`ModelarDbError`] is returned.
    pub async fn try_new(
        runtime: Arc<Runtime>,
        data_folders: DataFolders,
        cluster_mode: ClusterMode,
    ) -> Result<Self, ModelarDbError> {
<<<<<<< HEAD
        let configuration_manager = Arc::new(RwLock::new(ConfigurationManager::new(
            cluster_mode,
            server_mode,
        )));
=======
        // TODO: replace with DeltaLake when merging support for storing metadata in Delta Lake.
        // unwrap() is safe as the local data folder is always located on the local file system.
        let local_data_folder = data_folders.local_data_folder.local_file_system().unwrap();
        let table_metadata_manager = Arc::new(
            metadata::try_new_sqlite_table_metadata_manager(&local_data_folder)
                .await
                .map_err(|error| {
                    ModelarDbError::ConfigurationError(format!(
                        "Unable to create a TableMetadataManager: {error}"
                    ))
                })?,
        );

        let configuration_manager = Arc::new(RwLock::new(ConfigurationManager::new(cluster_mode)));
>>>>>>> edd77148

        let session = Self::create_session_context();

        let storage_engine = Arc::new(RwLock::new(
            StorageEngine::try_new(runtime, data_folders.clone(), &configuration_manager)
                .await
                .map_err(|error| {
                    ModelarDbError::ConfigurationError(format!(
                        "Unable to create a StorageEngine: {error}"
                    ))
                })?,
        ));

        Ok(Context {
            data_folders,
            configuration_manager,
            session,
            storage_engine,
        })
    }

    /// Create a new [`SessionContext`] for interacting with Apache DataFusion. The
    /// [`SessionContext`] is constructed with the default configuration, default resource managers,
    /// and additional optimizer rules that rewrite simple aggregate queries to be executed directly
    /// on the segments containing metadata and models instead of on reconstructed data points
    /// created from the segments for model tables.
    fn create_session_context() -> SessionContext {
        let mut session_state_builder = SessionStateBuilder::new().with_default_features();

        // Uses the rule method instead of the rules method as the rules method replaces the built-ins.
        for physical_optimizer_rule in optimizer::physical_optimizer_rules() {
            session_state_builder =
                session_state_builder.with_physical_optimizer_rule(physical_optimizer_rule);
        }

        let session_state = session_state_builder.build();
        SessionContext::new_with_state(session_state)
    }

    /// Parse `sql` and create a normal table or a model table based on the SQL. `context` is needed
    /// as an argument instead of using `self` to avoid having to copy the context when registering
    /// model tables. If `sql` is not valid or the table could not be created, return [`ModelarDbError`].
    pub(crate) async fn parse_and_create_table(
        &self,
        sql: &str,
        context: &Arc<Context>,
    ) -> Result<(), ModelarDbError> {
        // Parse the SQL.
        let statement = parser::tokenize_and_parse_sql(sql)
            .map_err(|error| ModelarDbError::TableError(error.to_string()))?;

        // Perform semantic checks to ensure the parsed SQL is supported.
        let valid_statement = parser::semantic_checks_for_create_table(statement)
            .map_err(|error| ModelarDbError::TableError(error.to_string()))?;

        // Create the table or model table if it does not already exist.
        match valid_statement {
            ValidStatement::CreateTable { name, schema } => {
                self.check_if_table_exists(&name).await?;
                self.register_and_save_table(&name, sql, schema, context)
                    .await?;
            }
            ValidStatement::CreateModelTable(model_table_metadata) => {
                self.check_if_table_exists(&model_table_metadata.name)
                    .await?;
                self.register_and_save_model_table(model_table_metadata, sql, context)
                    .await?;
            }
        }

        Ok(())
    }

    /// Create a normal table, register it with Apache DataFusion's catalog, and save it to the
    /// Delta Lake. `context` is needed as an argument instead of using `self` to avoid having to
    /// copy the context when registering normal tables. If the table exists or if the table cannot
    /// be saved to the Delta Lake, return [`ModelarDbError`] error.
    async fn register_and_save_table(
        &self,
        table_name: &str,
        sql: &str,
        schema: Schema,
        context: &Arc<Context>,
    ) -> Result<(), ModelarDbError> {
        // Create an empty Delta Lake table.
        let delta_table = self
            .data_folders
            .local_data_folder
            .delta_lake
            .create_delta_lake_table(table_name, &schema)
            .await
            .map_err(|error| ModelarDbError::TableError(error.to_string()))?;

        // Register the table with Apache DataFusion.
        let table = Arc::new(Table::new(delta_table, context.storage_engine.clone()));

        self.session
            .register_table(table_name, table)
            .map_err(|error| ModelarDbError::TableError(error.to_string()))?;

        // Persist the new table to the metadata database.
        self.data_folders
            .local_data_folder
            .table_metadata_manager
            .save_table_metadata(table_name, sql)
            .await
            .map_err(|error| ModelarDbError::TableError(error.to_string()))?;

        info!("Created table '{}'.", table_name);

        Ok(())
    }

    /// Create a model table, register it with Apache DataFusion's catalog, and save it to the
    /// Delta Lake. `context` is needed as an argument instead of using `self` to avoid having to
    /// copy the context when registering model tables. If the table exists or if the table cannot
    /// be saved to the Delta Lake, return [`ModelarDbError`] error.
    async fn register_and_save_model_table(
        &self,
        model_table_metadata: ModelTableMetadata,
        sql: &str,
        context: &Arc<Context>,
    ) -> Result<(), ModelarDbError> {
        // Create an empty Delta Lake table.
        self.data_folders
            .local_data_folder
            .delta_lake
            .create_delta_lake_model_table(&model_table_metadata.name)
            .await
            .map_err(|error| ModelarDbError::TableError(error.to_string()))?;

        // Register the table with Apache DataFusion.
        let model_table_metadata = Arc::new(model_table_metadata);

        self.session
            .register_table(
                model_table_metadata.name.as_str(),
                ModelTable::new(context.clone(), model_table_metadata.clone()),
            )
            .map_err(|error| ModelarDbError::TableError(error.to_string()))?;

        // Persist the new model table to the metadata database.
        self.data_folders
            .local_data_folder
            .table_metadata_manager
            .save_model_table_metadata(&model_table_metadata, sql)
            .await
            .map_err(|error| ModelarDbError::TableError(error.to_string()))?;

        info!("Created model table '{}'.", model_table_metadata.name);

        Ok(())
    }

    /// For each normal table saved in the metadata database, register the normal table in Apache
    /// DataFusion. `context` is needed as an argument instead of using `self` to avoid having to
    /// copy the context when registering normal tables. If the normal tables could not be retrieved
    /// from the metadata database or a normal table could not be registered, return
    /// [`ModelarDbError`].
    pub async fn register_tables(&self, context: &Arc<Context>) -> Result<(), ModelarDbError> {
        let table_names = self
            .data_folders
            .local_data_folder
            .table_metadata_manager
            .table_names()
            .await
            .map_err(|error| ModelarDbError::DataRetrievalError(error.to_string()))?;

        for table_name in table_names {
            // Compute the path to the folder containing data for the table.
            let delta_table = self
                .data_folders
                .local_data_folder
                .delta_lake
                .delta_table(&table_name)
                .await
                .map_err(|error| ModelarDbError::DataRetrievalError(error.to_string()))?;

            let table = Arc::new(Table::new(delta_table, context.storage_engine.clone()));

            // unwrap() is safe since the path is created from the table name which is valid UTF-8.
            self.session
                .register_table(&table_name, table)
                .map_err(|error| ModelarDbError::TableError(error.to_string()))?;

            info!("Registered table '{table_name}'.");
        }

        Ok(())
    }

    /// For each model table saved in the metadata database, register the model table in Apache
    /// DataFusion. `context` is needed as an argument instead of using `self` to avoid having to
    /// copy the context when registering model tables. If the model tables could not be retrieved
    /// from the metadata database or a model table could not be registered, return
    /// [`ModelarDbError`].
    pub async fn register_model_tables(
        &self,
        context: &Arc<Context>,
    ) -> Result<(), ModelarDbError> {
        let model_table_metadata = self
            .data_folders
            .local_data_folder
            .table_metadata_manager
            .model_table_metadata()
            .await
            .map_err(|error| ModelarDbError::DataRetrievalError(error.to_string()))?;

        for metadata in model_table_metadata {
            self.session
                .register_table(
                    &metadata.name,
                    ModelTable::new(context.clone(), metadata.clone()),
                )
                .map_err(|error| ModelarDbError::TableError(error.to_string()))?;

            info!("Registered model table '{}'.", &metadata.name);
        }

        Ok(())
    }

    /// Lookup the [`ModelTableMetadata`] of the model table with name `table_name` if it exists.
    /// Specifically, the method returns:
    /// * [`ModelTableMetadata`] if a model table with the name `table_name` exists.
    /// * [`None`] if a table with the name `table_name` exists.
    /// * [`ModelarDbError`] if the default catalog, the default schema, a table with the name
    ///   `table_name`, or a model table with the name `table_name` does not exist.
    pub async fn model_table_metadata_from_default_database_schema(
        &self,
        table_name: &str,
    ) -> Result<Option<Arc<ModelTableMetadata>>, ModelarDbError> {
        let database_schema = self.default_database_schema()?;

        let table = database_schema
            .table(table_name)
            .await
            .map_err(|error| {
                ModelarDbError::DataRetrievalError(format!(
                    "Failed to retrieve metadata for '{table_name}' due to: {error}"
                ))
            })?
            .ok_or_else(|| {
                ModelarDbError::DataRetrievalError(format!(
                    "Table with name '{table_name}' does not exist."
                ))
            })?;

        if let Some(model_table) = table.as_any().downcast_ref::<ModelTable>() {
            Ok(Some(model_table.model_table_metadata()))
        } else {
            Ok(None)
        }
    }

    /// Return [`ModelarDbError`] if a table named `table_name` exists in the default catalog.
    pub async fn check_if_table_exists(&self, table_name: &str) -> Result<(), ModelarDbError> {
        let maybe_schema = self.schema_of_table_in_default_database_schema(table_name);
        if maybe_schema.await.is_ok() {
            return Err(ModelarDbError::ConfigurationError(format!(
                "Table with name '{table_name}' already exists."
            )));
        }
        Ok(())
    }

    /// Return the schema of `table_name` if the table exists in the default database schema,
    /// otherwise a [`ModelarDbError`] indicating at what level the lookup failed is returned.
    pub async fn schema_of_table_in_default_database_schema(
        &self,
        table_name: &str,
    ) -> Result<SchemaRef, ModelarDbError> {
        let database_schema = self.default_database_schema()?;

        let table = database_schema
            .table(table_name)
            .await
            .map_err(|error| {
                ModelarDbError::DataRetrievalError(format!(
                    "Failed to retrieve schema for '{table_name}' due to: {error}"
                ))
            })?
            .ok_or_else(|| {
                ModelarDbError::DataRetrievalError(format!(
                    "Table with name '{table_name}' does not exist."
                ))
            })?;

        Ok(table.schema())
    }

    /// Return the default database schema if it exists, otherwise a [`ModelarDbError`] indicating
    /// at what level the lookup failed is returned.
    pub fn default_database_schema(&self) -> Result<Arc<dyn SchemaProvider>, ModelarDbError> {
        let session = self.session.clone();

        let catalog = session.catalog("datafusion").ok_or_else(|| {
            ModelarDbError::ImplementationError("Default catalog does not exist.".to_owned())
        })?;

        let schema = catalog.schema("public").ok_or_else(|| {
            ModelarDbError::ImplementationError("Default schema does not exist.".to_owned())
        })?;

        Ok(schema)
    }
}

#[cfg(test)]
mod tests {
    use super::*;

    use modelardb_common::test;
    use tempfile::TempDir;

    use crate::data_folders::DataFolder;

    #[tokio::test]
    async fn test_parse_and_create_table_with_invalid_sql() {
        let temp_dir = tempfile::tempdir().unwrap();
        let context = create_context(&temp_dir).await;

        assert!(context
            .parse_and_create_table("TABLE CREATE table_name(timestamp TIMESTAMP)", &context)
            .await
            .is_err());
    }

    #[tokio::test]
    async fn test_parse_and_create_table() {
        let temp_dir = tempfile::tempdir().unwrap();
        let context = create_context(&temp_dir).await;

        context
            .parse_and_create_table(test::TABLE_SQL, &context)
            .await
            .unwrap();

        // A Delta Lake log should be created to save the schema.
        let folder_path = temp_dir
            .path()
            .join("tables")
            .join("table_name")
            .join("_delta_log");

        assert!(folder_path.exists());

        // The table should be saved to the metadata database.
        let table_names = context
            .data_folders
            .local_data_folder
            .table_metadata_manager
            .table_names()
            .await
            .unwrap();

        assert!(table_names.contains(&"table_name".to_owned()));

        // The table should be registered in the Apache DataFusion catalog.
        assert!(context.check_if_table_exists("table_name").await.is_err());
    }

    #[tokio::test]
    async fn test_parse_and_create_existing_table() {
        let temp_dir = tempfile::tempdir().unwrap();
        let context = create_context(&temp_dir).await;

        assert!(context
            .parse_and_create_table(test::TABLE_SQL, &context)
            .await
            .is_ok());

        assert!(context
            .parse_and_create_table(test::TABLE_SQL, &context)
            .await
            .is_err())
    }

    #[tokio::test]
    async fn test_parse_and_create_model_table() {
        let temp_dir = tempfile::tempdir().unwrap();
        let context = create_context(&temp_dir).await;

        context
            .parse_and_create_table(test::MODEL_TABLE_SQL, &context)
            .await
            .unwrap();

        // The table should be saved to the metadata database.
        let model_table_metadata = context
            .data_folders
            .local_data_folder
            .table_metadata_manager
            .model_table_metadata()
            .await
            .unwrap();

        assert_eq!(
            model_table_metadata.first().unwrap().name,
            test::model_table_metadata().name
        );

        // The model table should be registered in the Apache DataFusion catalog.
        assert!(context
            .check_if_table_exists(test::MODEL_TABLE_NAME)
            .await
            .is_err());
    }

    #[tokio::test]
    async fn test_parse_and_create_existing_model_table() {
        let temp_dir = tempfile::tempdir().unwrap();
        let context = create_context(&temp_dir).await;

        assert!(context
            .parse_and_create_table(test::MODEL_TABLE_SQL, &context)
            .await
            .is_ok());

        assert!(context
            .parse_and_create_table(test::MODEL_TABLE_SQL, &context)
            .await
            .is_err())
    }

    #[tokio::test]
    async fn test_register_tables() {
        // The test succeeds if none of the unwrap()s fails.

        // Save a table to the metadata database.
        let temp_dir = tempfile::tempdir().unwrap();
        let context = create_context(&temp_dir).await;

        context
            .parse_and_create_table(test::TABLE_SQL, &context)
            .await
            .unwrap();

        // Create a new context to clear the Apache Datafusion catalog.
        let context_2 = create_context(&temp_dir).await;

        // Register the table with Apache DataFusion.
        context_2.register_tables(&context).await.unwrap();
    }

    #[tokio::test]
    async fn test_register_model_tables() {
        // The test succeeds if none of the unwrap()s fails.

        // Save a model table to the metadata database.
        let temp_dir = tempfile::tempdir().unwrap();
        let context = create_context(&temp_dir).await;

        let model_table_metadata = test::model_table_metadata();
        context
            .data_folders
            .local_data_folder
            .table_metadata_manager
            .save_model_table_metadata(&model_table_metadata, test::MODEL_TABLE_SQL)
            .await
            .unwrap();

        // Register the model table with Apache DataFusion.
        context.register_model_tables(&context).await.unwrap();
    }

    #[tokio::test]
    async fn test_model_table_metadata_from_default_database_schema() {
        let temp_dir = tempfile::tempdir().unwrap();
        let context = create_context(&temp_dir).await;

        context
            .parse_and_create_table(test::MODEL_TABLE_SQL, &context)
            .await
            .unwrap();

        let metadata = context
            .model_table_metadata_from_default_database_schema(test::MODEL_TABLE_NAME)
            .await
            .unwrap()
            .unwrap();

        assert_eq!(metadata.name, test::model_table_metadata().name);
    }

    #[tokio::test]
    async fn test_table_model_table_metadata_from_default_database_schema() {
        let temp_dir = tempfile::tempdir().unwrap();
        let context = create_context(&temp_dir).await;

        context
            .parse_and_create_table(test::TABLE_SQL, &context)
            .await
            .unwrap();

        assert!(context
            .model_table_metadata_from_default_database_schema("table_name")
            .await
            .unwrap()
            .is_none());
    }

    #[tokio::test]
    async fn test_non_existent_model_table_metadata_from_default_database_schema() {
        let temp_dir = tempfile::tempdir().unwrap();
        let context = create_context(&temp_dir).await;

        assert!(context
            .model_table_metadata_from_default_database_schema(test::MODEL_TABLE_NAME)
            .await
            .is_err());
    }

    #[tokio::test]
    async fn test_check_if_existing_table_exists() {
        let temp_dir = tempfile::tempdir().unwrap();
        let context = create_context(&temp_dir).await;

        context
            .parse_and_create_table(test::MODEL_TABLE_SQL, &context)
            .await
            .unwrap();

        assert!(context
            .check_if_table_exists(test::MODEL_TABLE_NAME)
            .await
            .is_err());
    }

    #[tokio::test]
    async fn test_check_if_non_existent_table_exists() {
        let temp_dir = tempfile::tempdir().unwrap();
        let context = create_context(&temp_dir).await;

        assert!(context
            .check_if_table_exists(test::MODEL_TABLE_NAME)
            .await
            .is_ok());
    }

    #[tokio::test]
    async fn test_schema_of_table_in_default_database_schema() {
        let temp_dir = tempfile::tempdir().unwrap();
        let context = create_context(&temp_dir).await;

        context
            .parse_and_create_table(test::MODEL_TABLE_SQL, &context)
            .await
            .unwrap();

        let schema = context
            .schema_of_table_in_default_database_schema(test::MODEL_TABLE_NAME)
            .await
            .unwrap();

        assert_eq!(schema, test::model_table_metadata().schema)
    }

    #[tokio::test]
    async fn test_schema_of_non_existent_table_in_default_database_schema() {
        let temp_dir = tempfile::tempdir().unwrap();
        let context = create_context(&temp_dir).await;

        assert!(context
            .schema_of_table_in_default_database_schema(test::MODEL_TABLE_NAME)
            .await
            .is_err())
    }

    /// Create a simple [`Context`] that uses `temp_dir` as the local data folder and query data folder.
    async fn create_context(temp_dir: &TempDir) -> Arc<Context> {
        let local_data_folder = DataFolder::try_from_path(temp_dir.path().to_str().unwrap())
            .await
            .unwrap();

        Arc::new(
            Context::try_new(
                Arc::new(Runtime::new().unwrap()),
                DataFolders::new(local_data_folder.clone(), None, local_data_folder),
                ClusterMode::SingleNode,
            )
            .await
            .unwrap(),
        )
    }
}<|MERGE_RESOLUTION|>--- conflicted
+++ resolved
@@ -26,12 +26,7 @@
 use modelardb_common::metadata::model_table_metadata::ModelTableMetadata;
 use modelardb_common::parser;
 use modelardb_common::parser::ValidStatement;
-<<<<<<< HEAD
 use modelardb_common::types::ServerMode;
-=======
-use modelardb_common::{metadata, parser};
-use sqlx::Sqlite;
->>>>>>> edd77148
 use tokio::runtime::Runtime;
 use tokio::sync::RwLock;
 use tracing::info;
@@ -62,27 +57,7 @@
         data_folders: DataFolders,
         cluster_mode: ClusterMode,
     ) -> Result<Self, ModelarDbError> {
-<<<<<<< HEAD
-        let configuration_manager = Arc::new(RwLock::new(ConfigurationManager::new(
-            cluster_mode,
-            server_mode,
-        )));
-=======
-        // TODO: replace with DeltaLake when merging support for storing metadata in Delta Lake.
-        // unwrap() is safe as the local data folder is always located on the local file system.
-        let local_data_folder = data_folders.local_data_folder.local_file_system().unwrap();
-        let table_metadata_manager = Arc::new(
-            metadata::try_new_sqlite_table_metadata_manager(&local_data_folder)
-                .await
-                .map_err(|error| {
-                    ModelarDbError::ConfigurationError(format!(
-                        "Unable to create a TableMetadataManager: {error}"
-                    ))
-                })?,
-        );
-
         let configuration_manager = Arc::new(RwLock::new(ConfigurationManager::new(cluster_mode)));
->>>>>>> edd77148
 
         let session = Self::create_session_context();
 
