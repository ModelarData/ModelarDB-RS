--- conflicted
+++ resolved
@@ -29,18 +29,11 @@
 use std::sync::{Arc, LazyLock};
 
 use modelardb_common::arguments::{collect_command_line_arguments, validate_remote_data_folder};
-<<<<<<< HEAD
 use modelardb_common::metadata::table_metadata_manager::TableMetadataManager;
 use modelardb_common::types::ServerMode;
+use modelardb_common::storage::DeltaLake;
 use object_store::path::Path;
 use object_store::{local::LocalFileSystem, ObjectStore};
-use once_cell::sync::Lazy;
-=======
-use modelardb_common::metadata::TableMetadataManager;
-use modelardb_common::storage::DeltaLake;
-use modelardb_common::types::ServerMode;
-use sqlx::Postgres;
->>>>>>> b9c64db0
 use tokio::runtime::Runtime;
 use tracing_subscriber::{layer::SubscriberExt, util::SubscriberInitExt};
 
@@ -76,11 +69,7 @@
 /// Folders for storing metadata and Apache Parquet files.
 pub struct DataFolders {
     /// Folder for storing metadata and Apache Parquet files on the local file system.
-<<<<<<< HEAD
-    pub local_data_folder: (Arc<LocalFileSystem>, Arc<TableMetadataManager>),
-=======
-    pub local_data_folder: Arc<DeltaLake>,
->>>>>>> b9c64db0
+    pub local_data_folder: (Arc<DeltaLake>, Arc<TableMetadataManager>),
     /// Folder for storing Apache Parquet files in a remote object store.
     pub remote_data_folder: Option<Arc<DeltaLake>>,
     /// Folder from which Apache Parquet files will be read during query execution. It is equivalent
@@ -172,28 +161,13 @@
 ) -> Result<(ServerMode, ClusterMode, DataFolders), String> {
     // Match the provided command line arguments to the supported inputs.
     match arguments {
-<<<<<<< HEAD
-        &["edge", local_data_folder_path] | &[local_data_folder_path] => {
-            let local_data_folder = argument_to_local_data_folder(local_data_folder_path).await?;
-=======
         &["edge", local_data_folder] | &[local_data_folder] => {
             let local_delta_lake = create_local_data_lake(local_data_folder)?;
->>>>>>> b9c64db0
 
             Ok((
                 ServerMode::Edge,
                 ClusterMode::SingleNode,
                 DataFolders {
-<<<<<<< HEAD
-                    local_data_folder: local_data_folder.clone(),
-                    remote_data_folder: None,
-                    query_data_folder: local_data_folder.0,
-                },
-            ))
-        }
-        &["cloud", local_data_folder_path, manager_url] => {
-            let (manager, remote_object_store) =
-=======
                     local_data_folder: local_delta_lake.clone(),
                     remote_data_folder: None,
                     query_data_folder: local_delta_lake,
@@ -202,7 +176,6 @@
         }
         &["cloud", local_data_folder, manager_url] => {
             let (manager, remote_delta_lake) =
->>>>>>> b9c64db0
                 Manager::register_node(manager_url, ServerMode::Cloud)
                     .await
                     .map_err(|error| error.to_string())?;
@@ -213,18 +186,6 @@
                 ServerMode::Cloud,
                 ClusterMode::MultiNode(manager),
                 DataFolders {
-<<<<<<< HEAD
-                    local_data_folder: argument_to_local_data_folder(local_data_folder_path)
-                        .await?,
-                    remote_data_folder: Some(remote_object_store.clone()),
-                    query_data_folder: remote_object_store,
-                },
-            ))
-        }
-        &["edge", local_data_folder_path, manager_url] | &[local_data_folder_path, manager_url] => {
-            let local_data_folder = argument_to_local_data_folder(local_data_folder_path).await?;
-            let (manager, remote_object_store) =
-=======
                     local_data_folder: local_delta_lake,
                     remote_data_folder: Some(remote_delta_lake.clone()),
                     query_data_folder: remote_delta_lake,
@@ -233,7 +194,6 @@
         }
         &["edge", local_data_folder, manager_url] | &[local_data_folder, manager_url] => {
             let (manager, remote_delta_lake) =
->>>>>>> b9c64db0
                 Manager::register_node(manager_url, ServerMode::Edge)
                     .await
                     .map_err(|error| error.to_string())?;
@@ -244,15 +204,9 @@
                 ServerMode::Edge,
                 ClusterMode::MultiNode(manager),
                 DataFolders {
-<<<<<<< HEAD
-                    local_data_folder: local_data_folder.clone(),
-                    remote_data_folder: Some(remote_object_store),
-                    query_data_folder: local_data_folder.0,
-=======
                     local_data_folder: local_delta_lake.clone(),
                     remote_data_folder: Some(remote_delta_lake),
                     query_data_folder: local_delta_lake,
->>>>>>> b9c64db0
                 },
             ))
         }
@@ -267,27 +221,12 @@
     }
 }
 
-<<<<<<< HEAD
-/// Create an [`ObjectStore`] and a [`TableMetadataManager`] that represents the local path in `argument`.
-async fn argument_to_local_data_folder(
-    argument: &str,
-) -> Result<(Arc<LocalFileSystem>, Arc<TableMetadataManager>), String> {
-    let object_store =
-        LocalFileSystem::new_with_prefix(argument).map_err(|error| error.to_string())?;
-
-    let table_metadata_manager = TableMetadataManager::try_from_path(Path::from(argument))
-        .await
-        .map_err(|error| error.to_string())?;
-
-    Ok((Arc::new(object_store), Arc::new(table_metadata_manager)))
-=======
 /// Return a [`DeltaLake`] created from `local_data_folder` if it exists or a [`String`] if it does
 /// not exist.
 fn create_local_data_lake(local_data_folder: &str) -> Result<Arc<DeltaLake>, String> {
     let delta_lake = DeltaLake::try_from_local_path(local_data_folder)
         .map_err(|error| error.to_string())?;
     Ok(Arc::new(delta_lake))
->>>>>>> b9c64db0
 }
 
 /// Register a handler to execute when CTRL+C is pressed. The handler takes an exclusive lock for
