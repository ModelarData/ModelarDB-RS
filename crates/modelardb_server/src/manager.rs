--- conflicted
+++ resolved
@@ -126,11 +126,7 @@
         metadata: &MetadataMap,
     ) -> Result<(), ModelarDbError> {
         // If the server is started with a manager, these actions require a manager key.
-<<<<<<< HEAD
-        let restricted_actions = ["CommandStatementUpdate", "KillEdge", "DropTable"];
-=======
-        let restricted_actions = ["CreateTable", "KillNode"];
->>>>>>> 252a7e75
+        let restricted_actions = ["CreateTable", "KillNode", "DropTable"];
 
         if restricted_actions.iter().any(|&a| a == action_type) {
             let request_key = metadata
@@ -203,11 +199,7 @@
         "UpdateConfiguration",
     ];
 
-<<<<<<< HEAD
-    const RESTRICTED_ACTIONS: [&str; 3] = ["CommandStatementUpdate", "KillEdge", "DropTable"];
-=======
-    const RESTRICTED_ACTIONS: [&str; 2] = ["CreateTable", "KillNode"];
->>>>>>> 252a7e75
+    const RESTRICTED_ACTIONS: [&str; 2] = ["CreateTable", "KillNode", "DropTable"];
 
     // Tests for validate_action_request().
     #[tokio::test]
