/* Copyright 2022 The ModelarDB Contributors
 *
 * Licensed under the Apache License, Version 2.0 (the "License");
 * you may not use this file except in compliance with the License.
 * You may obtain a copy of the License at
 *
 *     http://www.apache.org/licenses/LICENSE-2.0
 *
 * Unless required by applicable law or agreed to in writing, software
 * distributed under the License is distributed on an "AS IS" BASIS,
 * WITHOUT WARRANTIES OR CONDITIONS OF ANY KIND, either express or implied.
 * See the License for the specific language governing permissions and
 * limitations under the License.
 */

//! Management of the metadata database which stores the metadata required for the tables and
//! model tables. Tables can store arbitrary data, while model tables can only store time series as
//! segments containing metadata and models. At runtime, the location of the data for the tables and
//! the model table metadata are stored in Apache Arrow DataFusion's catalog, while this module stores
//! a mapping from model table name and tag values to hashes. These hashes can be combined with the
//! corresponding model table's field column indices to uniquely identify each univariate time series
//! stored in the storage engine by a univariate id.

pub mod model_table_metadata;

use std::collections::hash_map::DefaultHasher;
use std::collections::HashMap;
use std::fs;
use std::hash::Hasher;
use std::mem;
use std::path::{Path, PathBuf};
use std::str;
use std::sync::Arc;

use arrow_flight::{IpcMessage, SchemaAsIpc};
use datafusion::arrow::datatypes::Schema;
use datafusion::arrow::{error::ArrowError, ipc::writer::IpcWriteOptions};
use datafusion::common::{DFSchema, ToDFSchema};
use datafusion::execution::options::ParquetReadOptions;
use futures::TryStreamExt;
use log::LevelFilter;
use modelardb_common::errors::ModelarDbError;
use modelardb_common::types::{Timestamp, UnivariateId, Value};
use modelardb_compression::ErrorBound;
use sqlx::database::HasArguments;
use sqlx::error::Error;
use sqlx::query::Query;
use sqlx::sqlite::{SqliteConnectOptions, SqliteRow};
use sqlx::{ConnectOptions, Executor, Result, Row, Sqlite, SqlitePool};
use tracing::{error, info, warn};
use uuid::Uuid;

use crate::metadata::model_table_metadata::ModelTableMetadata;
use crate::parser;
use crate::query::ModelTable;
use crate::storage::COMPRESSED_DATA_FOLDER;
use crate::Context;

use self::model_table_metadata::GeneratedColumn;

/// Name used for the file containing the SQLite database storing the metadata.
pub const METADATA_DATABASE_NAME: &str = "metadata.sqlite3";

<<<<<<< HEAD
/// Store's the metadata required for reading from and writing to the tables and model tables.
/// The data that needs to be persisted are stored in the metadata database.
=======
/// Metadata about a file tracked by [`MetadataManager`] which contains compressed segments.
#[derive(Debug, Clone)]
pub struct CompressedFile {
    /// Name of the file.
    name: Uuid,
    /// Timestamp of the first data point in the file.
    start_time: Timestamp,
    /// Timestamp of the last data point in the file.
    end_time: Timestamp,
    /// Value of the data point with the smallest value in the file.
    min_value: Value,
    /// Value of the data point with the largest value in the file.
    max_value: Value,
}

impl CompressedFile {
    pub fn new(
        name: Uuid,
        start_time: Timestamp,
        end_time: Timestamp,
        min_value: Value,
        max_value: Value,
    ) -> Self {
        Self {
            name,
            start_time,
            end_time,
            min_value,
            max_value,
        }
    }
}

/// Store's the system's configuration and the metadata required for reading from and writing to the
/// tables and model tables. The data that needs to be persisted are stored in the metadata
/// database.
>>>>>>> 9aba5545
#[derive(Clone)]
pub struct MetadataManager {
    /// Folder for storing metadata and Apache Parquet files on the local file
    /// system.
    local_data_folder: PathBuf,
    /// Pool of connections to the metadata database.
    metadata_database_pool: SqlitePool,
    /// Cache of tag value hashes used to signify when to persist new unsaved
    /// tag combinations.
    tag_value_hashes: HashMap<String, u64>,
}

impl MetadataManager {
    /// Return [`MetadataManager`] if a pool of connections to the metadata database in
    /// `local_data_folder` can be made, otherwise [`Error`] is returned.
    pub async fn try_new(local_data_folder: &Path) -> Result<Self> {
        if !Self::is_path_a_data_folder(local_data_folder) {
            warn!("The data folder is not empty and does not contain data from ModelarDB");
        }

        // Specify the metadata database's path and that it should be created if it does not exist.
        let mut options = SqliteConnectOptions::new()
            .filename(local_data_folder.join(METADATA_DATABASE_NAME))
            .create_if_missing(true);

        options.log_statements(LevelFilter::Debug);

        // Create the metadata manager with the default values.
        let metadata_manager = Self {
            local_data_folder: local_data_folder.to_path_buf(),
            metadata_database_pool: SqlitePool::connect_with(options).await?,
            tag_value_hashes: HashMap::new(),
        };

        // Create the necessary tables in the metadata database.
        metadata_manager.create_metadata_database_tables().await?;

        // Return the metadata manager.
        Ok(metadata_manager)
    }

    /// Return [`true`] if `path` is a data folder, otherwise [`false`].
    fn is_path_a_data_folder(path: &Path) -> bool {
        if let Ok(files_and_folders) = fs::read_dir(path) {
            files_and_folders.count() == 0 || path.join(METADATA_DATABASE_NAME).exists()
        } else {
            false
        }
    }

    /// If they do not already exist, create the tables used for table and model table metadata.
    /// * The table_metadata table contains the metadata for tables.
    /// * The model_table_metadata table contains the main metadata for model tables.
    /// * The model_table_hash_table_name contains a mapping from each tag hash to the name of the
    /// model table that contains the time series with that tag hash.
    /// * The model_table_field_columns table contains the name, index, error bound, and generation
    /// expression of the field columns in each model table.
    /// If the tables exist or were created, return [`Ok`], otherwise return [`Error`].
    async fn create_metadata_database_tables(&self) -> Result<()> {
        // Create the table_metadata SQLite table if it does not exist.
        self.metadata_database_pool
            .execute(
                "CREATE TABLE IF NOT EXISTS table_metadata (
                table_name TEXT PRIMARY KEY
                ) STRICT",
            )
            .await?;

        // Create the model_table_metadata SQLite table if it does not exist.
        self.metadata_database_pool
            .execute(
                "CREATE TABLE IF NOT EXISTS model_table_metadata (
                table_name TEXT PRIMARY KEY,
                query_schema BLOB NOT NULL
                ) STRICT",
            )
            .await?;

        // Create the model_table_hash_name SQLite table if it does not exist.
        self.metadata_database_pool
            .execute(
                "CREATE TABLE IF NOT EXISTS model_table_hash_table_name (
                hash INTEGER PRIMARY KEY,
                table_name TEXT
                ) STRICT",
            )
            .await?;

        // Create the model_table_field_columns SQLite table if it does not
        // exist. Note that column_index will only use a maximum of 10 bits.
        // generated_column_* is NULL if the fields are stored as segments.
        self.metadata_database_pool
            .execute(
                "CREATE TABLE IF NOT EXISTS model_table_field_columns (
                table_name TEXT NOT NULL,
                column_name TEXT NOT NULL,
                column_index INTEGER NOT NULL,
                error_bound REAL NOT NULL,
                generated_column_expr TEXT,
                generated_column_sources BLOB,
                PRIMARY KEY (table_name, column_name)
                ) STRICT",
            )
            .await?;

        Ok(())
    }

    /// Return the path of the local data folder.
    pub fn local_data_folder(&self) -> &Path {
        &self.local_data_folder
    }

    /// Return the tag hash for the given list of tag values either by retrieving it from a cache
    /// or, if the combination of tag values is not in the cache, by computing a new hash. If the
    /// hash is not in the cache, it is both saved to the cache, persisted to the model_table_tags
    /// table if it does not already contain it, and persisted to the model_table_hash_table_name if
    /// it does not already contain it. If the model_table_tags or the model_table_hash_table_name
    /// table cannot be accessed, [`Error`] is returned.
    pub async fn lookup_or_compute_tag_hash(
        &mut self,
        model_table_metadata: &ModelTableMetadata,
        tag_values: &[String],
    ) -> Result<u64> {
        let cache_key = {
            let mut cache_key_list = tag_values.to_vec();
            cache_key_list.push(model_table_metadata.name.clone());

            cache_key_list.join(";")
        };

        // Check if the tag hash is in the cache. If it is, retrieve it. If it is not, create a new
        // one and save it both in the cache and in the model_table_tags table.
        if let Some(tag_hash) = self.tag_value_hashes.get(&cache_key) {
            Ok(*tag_hash)
        } else {
            // Generate the 54-bit tag hash based on the tag values of the record batch and model
            // table name.
            let tag_hash = {
                let mut hasher = DefaultHasher::new();
                hasher.write(cache_key.as_bytes());

                // The 64-bit hash is shifted to make the 10 least significant bits 0.
                hasher.finish() << 10
            };

            // Save the tag hash in the cache and in the metadata database model_table_tags table.
            self.tag_value_hashes.insert(cache_key, tag_hash);

            // tag_column_indices are computed with from the schema so they can be used with input.
            let tag_columns: String = model_table_metadata
                .tag_column_indices
                .iter()
                .map(|index| model_table_metadata.schema.field(*index).name().clone())
                .collect::<Vec<String>>()
                .join(",");

            let values = tag_values
                .iter()
                .map(|value| format!("'{value}'"))
                .collect::<Vec<String>>()
                .join(",");

            // Create a transaction to ensure the database state is consistent across tables.
            let mut transaction = self.metadata_database_pool.begin().await?;

            // SQLite use signed integers https://www.sqlite.org/datatype3.html.
            let signed_tag_hash = i64::from_ne_bytes(tag_hash.to_ne_bytes());

            // OR IGNORE is used to silently fail when trying to insert an already existing hash.
            // This purposely occurs if the hash has already been written to the metadata database
            // but is no longer stored in the cache, e.g., if the system has been restarted.
            let maybe_separator = if tag_columns.is_empty() { "" } else { ", " };
            transaction
                .execute(
                    format!(
                        "INSERT OR IGNORE INTO {}_tags (hash{}{}) VALUES ({}{}{})",
                        model_table_metadata.name,
                        maybe_separator,
                        tag_columns,
                        signed_tag_hash,
                        maybe_separator,
                        values
                    )
                    .as_str(),
                )
                .await?;

            transaction.execute(
                format!(
                    "INSERT OR IGNORE INTO model_table_hash_table_name (hash, table_name) VALUES ({}, '{}')",
                    signed_tag_hash, model_table_metadata.name
                )
                .as_str(),
            ).await?;

            transaction.commit().await?;

            Ok(tag_hash)
        }
    }

    /// Return the error bound for `univariate_id`. Returns an [`Error`] if the necessary data
    /// cannot be retrieved from the metadata database.
    pub async fn error_bound(&self, univariate_id: u64) -> Result<ErrorBound> {
        let mut connection = self.metadata_database_pool.acquire().await?;

        // SQLite use signed integers https://www.sqlite.org/datatype3.html.
        let tag_hash = MetadataManager::univariate_id_to_tag_hash(univariate_id);
        let column_index = MetadataManager::univariate_id_to_column_index(univariate_id);
        let signed_tag_hash = i64::from_ne_bytes(tag_hash.to_ne_bytes());
        let select_statement = format!(
            "SELECT error_bound FROM model_table_field_columns, model_table_hash_table_name
             WHERE model_table_field_columns.table_name = model_table_hash_table_name.table_name
             AND hash = {signed_tag_hash} AND column_index = {column_index}",
        );
        let mut rows = sqlx::query(&select_statement).fetch(&mut connection);

        // unwrap() is safe as the error bound is checked before it is written to the metadata database.
        let percentage: f32 = rows.try_next().await?.unwrap().try_get(0)?;
        Ok(ErrorBound::try_new(percentage).unwrap())
    }

    /// Extract the first 54-bits from `univariate_id` which is a hash computed from tags.
    pub fn univariate_id_to_tag_hash(univariate_id: u64) -> u64 {
        univariate_id & 18446744073709550592
    }

    /// Extract the last 10-bits from `univariate_id` which is the index of the time series column.
    pub fn univariate_id_to_column_index(univariate_id: u64) -> u16 {
        (univariate_id & 1023) as u16
    }

    /// Return a mapping from tag hash to table names. Returns an [`Error`] if the necessary data
    /// cannot be retrieved from the metadata database.
    pub async fn mapping_from_hash_to_table_name(&self) -> Result<HashMap<u64, String>> {
        let mut connection = self.metadata_database_pool.acquire().await?;

        let mut rows = sqlx::query("SELECT hash, table_name FROM model_table_hash_table_name")
            .fetch(&mut connection);

        let mut hash_to_table_name = HashMap::new();
        while let Some(row) = rows.try_next().await? {
            // SQLite use signed integers https://www.sqlite.org/datatype3.html.
            let signed_tag_hash: i64 = row.try_get(0)?;
            let tag_hash = u64::from_ne_bytes(signed_tag_hash.to_ne_bytes());
            hash_to_table_name.insert(tag_hash, row.try_get(1)?);
        }

        Ok(hash_to_table_name)
    }

    /// Return a mapping from tag hashes to the tags in the columns with the names in
    /// `tag_column_names` for the time series in the model table with the name `model_table_name`.
    /// Returns an [`Error`] if the necessary data cannot be retrieved from the metadata database.
    pub async fn mapping_from_hash_to_tags(
        &self,
        model_table_name: &str,
        tag_column_names: &Vec<&str>,
    ) -> Result<HashMap<u64, Vec<String>>> {
        // Return an empty HashMap if no tag column names are passed to keep the signature simple.
        if tag_column_names.is_empty() {
            return Ok(HashMap::new());
        }

        let mut connection = self.metadata_database_pool.acquire().await?;

        let select_statement = format!(
            "SELECT hash,{} FROM {model_table_name}_tags",
            tag_column_names.join(","),
        );
        let mut rows = sqlx::query(&select_statement).fetch(&mut connection);

        let mut hash_to_tags = HashMap::new();
        while let Some(row) = rows.try_next().await? {
            // SQLite use signed integers https://www.sqlite.org/datatype3.html.
            let signed_tag_hash: i64 = row.try_get(0)?;
            let tag_hash = u64::from_ne_bytes(signed_tag_hash.to_ne_bytes());

            // Add all of the tags in order so they can be directly appended to each row.
            let mut tags = Vec::with_capacity(tag_column_names.len());
            for tag_column_index in 1..=tag_column_names.len() {
                tags.push(row.try_get(tag_column_index)?);
            }
            hash_to_tags.insert(tag_hash, tags);
        }

        Ok(hash_to_tags)
    }

    /// Compute the 64-bit univariate ids of the univariate time series to retrieve from the storage
    /// engine using the field columns, tag names, and tag values in the query. Returns a [`Error`]
    /// if the necessary data cannot be retrieved from the metadata database.
    pub async fn compute_univariate_ids_using_fields_and_tags(
        &self,
        table_name: &str,
        columns: Option<&Vec<usize>>,
        fallback_field_column: u64,
        tag_predicates: &[(&str, &str)],
    ) -> Result<Vec<UnivariateId>> {
        // Construct a query that extracts the field columns in the table being queried which
        // overlaps with the columns being requested by the query.
        let query_field_columns = if let Some(columns) = columns {
            let column_predicates: Vec<String> = columns
                .iter()
                .map(|column| format!("column_index = {column}"))
                .collect();

            format!(
                "SELECT column_index FROM model_table_field_columns WHERE table_name = '{}' AND {}",
                table_name,
                column_predicates.join(" OR ")
            )
        } else {
            format!(
                "SELECT column_index FROM model_table_field_columns WHERE table_name = '{table_name}'"
            )
        };

        // Construct a query that extracts the hashes of the multivariate time series in the table
        // with tag values that match those in the query.
        let query_hashes = {
            if tag_predicates.is_empty() {
                format!("SELECT hash FROM {table_name}_tags")
            } else {
                let predicates: Vec<String> = tag_predicates
                    .iter()
                    .map(|(tag, tag_value)| format!("{tag} = '{tag_value}'"))
                    .collect();

                format!(
                    "SELECT hash FROM {}_tags WHERE {}",
                    table_name,
                    predicates.join(" AND ")
                )
            }
        };

        // Retrieve the hashes using the queries and reconstruct the univariate ids.
        self.compute_univariate_ids_using_metadata_database(
            &query_field_columns,
            fallback_field_column,
            &query_hashes,
        )
        .await
    }

    /// Compute the 64-bit univariate ids of the univariate time series to retrieve from the storage
    /// engine using the two queries constructed from the fields, tag names, and tag values in the
    /// user's query. Returns a [`Result`] with an [`Error`] if the data cannot be retrieved from
    /// the metadata database, otherwise the univariate ids are returned.
    async fn compute_univariate_ids_using_metadata_database(
        &self,
        query_field_columns: &str,
        fallback_field_column: u64,
        query_hashes: &str,
    ) -> Result<Vec<u64>> {
        // Retrieve the field columns.
        let mut rows = sqlx::query(query_field_columns).fetch(&self.metadata_database_pool);

        let mut field_columns = vec![];
        while let Some(row) = rows.try_next().await? {
            // SQLite use signed integers https://www.sqlite.org/datatype3.html.
            let signed_field_column: i64 = row.try_get(0)?;
            let field_column = u64::from_ne_bytes(signed_field_column.to_ne_bytes());

            field_columns.push(field_column);
        }

        // Add the fallback field column if the query did not request data for
        // any fields as the storage engine otherwise does not return any data.
        if field_columns.is_empty() {
            field_columns.push(fallback_field_column);
        }

        // Retrieve the hashes and compute the univariate ids;
        let mut rows = sqlx::query(query_hashes).fetch(&self.metadata_database_pool);

        let mut univariate_ids = vec![];
        while let Some(row) = rows.try_next().await? {
            // SQLite use signed integers https://www.sqlite.org/datatype3.html.
            let signed_tag_hash: i64 = row.try_get(0)?;
            let tag_hash = u64::from_ne_bytes(signed_tag_hash.to_ne_bytes());

            for field_column in &field_columns {
                univariate_ids.push(tag_hash | field_column);
            }
        }
        Ok(univariate_ids)
    }

    /// Store information about `compressed_file` which contains compressed segments for the column
    /// at `query_schema_index` in the model table with `model_table_name`. An [`Error`] is returned
    /// if:
    /// * The end time is before the start time in `compressed_file`.
    /// * The max value is smaller than the min value in `compressed_file`.
    /// * The metadata database could not be modified.
    /// * A model table with `model_table_name` does not exist.
    pub async fn save_compressed_file(
        &self,
        model_table_name: &str,
        query_schema_index: usize,
        compressed_file: &CompressedFile,
    ) -> Result<()> {
        Self::validate_compressed_file(compressed_file)?;

        let insert_statement = format!(
            "INSERT INTO {model_table_name}_compressed_files VALUES (?1, ?2, ?3, ?4, ?5, ?6)"
        );

        Self::create_insert_compressed_file_query(
            &insert_statement,
            query_schema_index,
            compressed_file,
        )
        .execute(&self.metadata_database_pool)
        .await?;

        Ok(())
    }

    /// Replace the `compressed_files_to_delete` with `replacement_compressed_file` (or nothing if
    /// [`None`] is passed) in the column at `query_schema_index` for the model table with
    /// `model_table_name`. Returns [`Error`] if:
    /// * `compressed_files_to_delete` is empty.
    /// * The end time is before the start time in `replacement_compressed_file`.
    /// * The max value is smaller than the min value in `replacement_compressed_file`.
    /// * Less than the number of files in `compressed_files_to_delete` was deleted.
    /// * The metadata database could not be modified.
    /// * A model table with `model_table_name` does not exist.
    pub async fn replace_compressed_files(
        &self,
        model_table_name: &str,
        query_schema_index: usize,
        compressed_files_to_delete: &[Uuid],
        replacement_compressed_file: Option<&CompressedFile>,
    ) -> Result<()> {
        if compressed_files_to_delete.is_empty() {
            return Err(Error::Configuration(Box::new(
                ModelarDbError::DataRetrievalError(
                    "At least one file to delete must be provided.".to_string(),
                ),
            )));
        }

        if let Some(compressed_file) = replacement_compressed_file {
            Self::validate_compressed_file(compressed_file)?;
        }

        let mut transaction = self.metadata_database_pool.begin().await?;

        // Formats the UUIDs in hex so they can be used in the IN statement for file_name, 32
        // characters are allocated for each hex value and one character for separating comma.
        let mut compress_files_to_delete_in =
            String::with_capacity(32 * compressed_files_to_delete.len());

        for compressed_file_to_delete in compressed_files_to_delete {
            compress_files_to_delete_in
                .push_str(&format!("x'{:032X}'", compressed_file_to_delete.as_u128()));
            compress_files_to_delete_in.push(',');
        }

        // Remove the last comma, unwrap() is safe as compressed_files_to_delete cannot be empty.
        compress_files_to_delete_in.pop().unwrap();

        // sqlx does not yet support binding arrays to IN (...) and recommends generating them.
        // https://github.com/launchbadge/sqlx/blob/main/FAQ.md#how-can-i-do-a-select--where-foo-in--query
        let delete_from_result = sqlx::query(
            format!(
                "DELETE FROM {model_table_name}_compressed_files
                 WHERE field_column = {query_schema_index}
                 AND file_name IN ({compress_files_to_delete_in})",
            )
            .as_str(),
        )
        .execute(&mut transaction)
        .await?;

        // The cast to usize is safe as only compressed_files_to_delete.len() can be deleted.
        if compressed_files_to_delete.len() != delete_from_result.rows_affected() as usize {
            return Err(Error::Configuration(Box::new(
                ModelarDbError::ImplementationError(
                    "Less than the expected number of files where deleted from the metadata database.".to_string(),
                ),
            )));
        }

        if let Some(compressed_file) = replacement_compressed_file {
            let insert_statement = format!(
                "INSERT INTO {model_table_name}_compressed_files VALUES (?1, ?2, ?3, ?4, ?5, ?6)"
            );

            Self::create_insert_compressed_file_query(
                &insert_statement,
                query_schema_index,
                compressed_file,
            )
            .execute(&mut transaction)
            .await?;
        }

        transaction.commit().await
    }

    /// Check that the start time is before the end time and the minimum value is smaller than the
    /// maximum value in `compressed_file`.
    fn validate_compressed_file(compressed_file: &CompressedFile) -> Result<()> {
        if compressed_file.start_time > compressed_file.end_time {
            return Err(Error::Configuration(Box::new(
                ModelarDbError::DataRetrievalError(format!(
                    "Start time '{}' cannot be after end time '{}'.",
                    compressed_file.start_time, compressed_file.end_time
                )),
            )));
        };

        if compressed_file.min_value > compressed_file.max_value {
            return Err(Error::Configuration(Box::new(
                ModelarDbError::DataRetrievalError(format!(
                    "Min value '{}' cannot be larger than max value '{}'.",
                    compressed_file.min_value, compressed_file.max_value
                )),
            )));
        };

        Ok(())
    }

    /// Create a [`Query`] that, when executed, stores `compressed_file` in the metadata database
    /// for the column at `query_schema_index` using `insert_statement`.
    fn create_insert_compressed_file_query<'a>(
        insert_statement: &'a str,
        query_schema_index: usize,
        compressed_file: &'a CompressedFile,
    ) -> Query<'a, Sqlite, <Sqlite as HasArguments<'a>>::Arguments> {
        let min_value = Self::rewrite_special_value_to_normal_value(compressed_file.min_value);
        let max_value = Self::rewrite_special_value_to_normal_value(compressed_file.max_value);

        // query_schema_index is simply cast as a model table contains at most 1024 columns.
        sqlx::query(insert_statement)
            .bind(compressed_file.name)
            .bind(query_schema_index as i64)
            .bind(compressed_file.start_time)
            .bind(compressed_file.end_time)
            .bind(min_value)
            .bind(max_value)
    }

    /// Retrieve the names of the compressed files that correspond to the column at `column_index`
    /// in the model table with `model_table_name` within the given range of time and value. The
    /// files are returned in sorted order by their start time. If no files belong to the column at
    /// `query_schema_index` for the table with `model_table_name` an empty [`Vec`] is returned,
    /// while an [`Error`] is returned if:
    /// * The end time is before the start time.
    /// * The max value is smaller than the min value.
    /// * The metadata database could not be accessed.
    /// * A model table with `model_table_name` does not exist.
    pub async fn compressed_files(
        &self,
        model_table_name: &str,
        query_schema_index: usize,
        start_time: Option<Timestamp>,
        end_time: Option<Timestamp>,
        min_value: Option<Value>,
        max_value: Option<Value>,
    ) -> Result<Vec<Uuid>> {
        // Set default values for the parts of the time and value range that are not defined.
        let start_time = start_time.unwrap_or(0);
        let end_time = end_time.unwrap_or(Timestamp::MAX);

        if start_time > end_time {
            return Err(Error::Configuration(Box::new(
                ModelarDbError::DataRetrievalError(format!(
                    "Start time '{start_time}' cannot be after end time '{end_time}'."
                )),
            )));
        };

        let min_value = min_value.unwrap_or(Value::NEG_INFINITY);
        let max_value = max_value.unwrap_or(Value::INFINITY);

        if min_value > max_value {
            return Err(Error::Configuration(Box::new(
                ModelarDbError::DataRetrievalError(format!(
                    "Min value '{min_value}' cannot be larger than max value '{max_value}'."
                )),
            )));
        };

        let min_value = Self::rewrite_special_value_to_normal_value(min_value);
        let max_value = Self::rewrite_special_value_to_normal_value(max_value);

        let select_statement = format!(
            "SELECT file_name FROM {model_table_name}_compressed_files
             WHERE field_column = (?1)
             AND (?2) <= end_time AND start_time <= (?3)
             AND (?4) <= max_value AND min_value <= (?5)
             ORDER BY start_time",
        );

        // query_schema_index is simply cast as a model table contains at most 1024 columns.
        let mut rows = sqlx::query(select_statement.as_str())
            .bind(query_schema_index as i64)
            .bind(start_time)
            .bind(end_time)
            .bind(min_value)
            .bind(max_value)
            .fetch(&self.metadata_database_pool);

        let mut file_names = vec![];
        while let Some(row) = rows.try_next().await? {
            file_names.push(row.try_get(0)?);
        }

        Ok(file_names)
    }

    /// Rewrite the special values in [`Value`] (Negative Infinity, Infinity, and NaN) to the closet
    /// normal values in [`Value`] to simplify storing and querying them through the metadata database.
    fn rewrite_special_value_to_normal_value(value: Value) -> Value {
        // Pattern matching on float values is not supported in Rust.
        if value == Value::NEG_INFINITY {
            Value::MIN
        } else if value == Value::INFINITY || value.is_nan() {
            Value::MAX
        } else {
            value
        }
    }

    /// Normalize `name` to allow direct comparisons between names.
    pub fn normalize_name(name: &str) -> String {
        name.to_lowercase()
    }

    /// Save the created table to the metadata database. This consists of adding a row to the
    /// table_metadata table with the `name` of the created table.
    pub async fn save_table_metadata(&self, name: &str) -> Result<()> {
        // Add a new row in the table_metadata table to persist the table.
        sqlx::query("INSERT INTO table_metadata (table_name) VALUES (?1)")
            .bind(name)
            .execute(&self.metadata_database_pool)
            .await?;

        Ok(())
    }

    /// Read the rows in the table_metadata table and use these to register tables in Apache Arrow
    /// DataFusion. If the metadata database could not be opened or the table could not be queried,
    /// return [`Error`].
    pub async fn register_tables(&self, context: &Arc<Context>) -> Result<()> {
        let mut rows = sqlx::query("SELECT table_name FROM table_metadata")
            .fetch(&self.metadata_database_pool);

        while let Some(row) = rows.try_next().await? {
            if let Err(error) = self.register_table(&row, context).await {
                error!("Failed to register table due to: {}.", error);
            }
        }

        Ok(())
    }

    /// Use a row from the table_metadata table to register the table in Apache Arrow DataFusion.
    /// If the metadata database could not be opened or the table could not be queried, return
    /// [`Error`].
    async fn register_table(&self, row: &SqliteRow, context: &Arc<Context>) -> Result<()> {
        let name: &str = row.try_get(0)?;

        // Compute the path to the folder containing data for the table.
        let table_folder_path = self
            .local_data_folder()
            .join(COMPRESSED_DATA_FOLDER)
            .join(name);

        let table_folder = table_folder_path.to_str().ok_or_else(|| {
            Error::Configuration(Box::new(ModelarDbError::ConfigurationError(format!(
                "Path for table is not UTF-8: '{name}'"
            ))))
        })?;

        // Register table.
        context
            .session
            .register_parquet(name, table_folder, ParquetReadOptions::default())
            .await
            .map_err(|error| Error::Configuration(Box::new(error)))?;

        info!("Registered table '{}'.", name);
        Ok(())
    }

    /// Save the created model table to the metadata database. This includes creating a tags table
    /// for the model table, creating a compressed files table for the model table, adding a row to
    /// the model_table_metadata table, and adding a row to the model_table_field_columns table for
    /// each field column.
    pub async fn save_model_table_metadata(
        &self,
        model_table_metadata: &ModelTableMetadata,
    ) -> Result<()> {
        // Convert the query schema to bytes so it can be saved as a BLOB in the metadata database.
        let query_schema_bytes =
            MetadataManager::convert_schema_to_blob(&model_table_metadata.query_schema)?;

        // Create a transaction to ensure the database state is consistent across tables.
        let mut transaction = self.metadata_database_pool.begin().await?;

        // Add a column definition for each tag column in the query schema.
        let tag_columns: String = model_table_metadata
            .tag_column_indices
            .iter()
            .map(|index| {
                let field = model_table_metadata.query_schema.field(*index);
                format!("{} TEXT NOT NULL", field.name())
            })
            .collect::<Vec<String>>()
            .join(",");

        // Create a table_name_tags SQLite table to save the 54-bit tag hashes when ingesting data.
        let maybe_separator = if tag_columns.is_empty() { "" } else { ", " };
        transaction
            .execute(
                format!(
                    "CREATE TABLE {}_tags (hash INTEGER PRIMARY KEY{}{}) STRICT",
                    model_table_metadata.name, maybe_separator, tag_columns
                )
                .as_str(),
            )
            .await?;

        // Create a table_name_compressed_files SQLite table to save the name of the table's files.
        transaction
            .execute(
                format!(
                    "CREATE TABLE {}_compressed_files (file_name BLOB PRIMARY KEY, field_column INTEGER,
                     start_time INTEGER, end_time INTEGER, min_value REAL, max_value REAL) STRICT",
                    model_table_metadata.name
                )
                .as_str(),
            )
            .await?;

        // Add a new row in the model_table_metadata table to persist the model table.
        transaction
            .execute(
                sqlx::query(
                    "INSERT INTO model_table_metadata (table_name, query_schema) VALUES (?1, ?2)",
                )
                .bind(&model_table_metadata.name)
                .bind(query_schema_bytes),
            )
            .await?;

        // Add a row for each field column to the model_table_field_columns table.
        let insert_statement =
            "INSERT INTO model_table_field_columns (table_name, column_name, column_index,
             error_bound, generated_column_expr, generated_column_sources)
             VALUES (?1, ?2, ?3, ?4, ?5, ?6)";

        for (query_schema_index, field) in model_table_metadata
            .query_schema
            .fields()
            .iter()
            .enumerate()
        {
            // Only add a row for the field if it is not the timestamp or a tag.
            let is_timestamp = query_schema_index == model_table_metadata.timestamp_column_index;
            let in_tag_indices = model_table_metadata
                .tag_column_indices
                .contains(&query_schema_index);

            if !is_timestamp && !in_tag_indices {
                let (generated_column_expr, generated_column_sources) =
                    if let Some(generated_column) =
                        &model_table_metadata.generated_columns[query_schema_index]
                    {
                        (
                            Some(generated_column.original_expr.clone()),
                            Some(MetadataManager::convert_slice_usize_to_vec_u8(
                                &generated_column.source_columns,
                            )),
                        )
                    } else {
                        (None, None)
                    };

                // error_bounds matches schema and not query_schema to simplify looking up the error
                // bound during ingestion as it occurs far more often than creation of model tables.
                let error_bound =
                    if let Ok(schema_index) = model_table_metadata.schema.index_of(field.name()) {
                        model_table_metadata.error_bounds[schema_index].into_inner()
                    } else {
                        0.0
                    };

                // query_schema_index is simply cast as a model table contains at most 1024 columns.
                sqlx::query(insert_statement)
                    .bind(&model_table_metadata.name)
                    .bind(field.name())
                    .bind(query_schema_index as i64)
                    .bind(error_bound)
                    .bind(generated_column_expr)
                    .bind(generated_column_sources)
                    .execute(&mut transaction)
                    .await?;
            }
        }
        transaction.commit().await
    }

    /// Convert the rows in the model_table_metadata table to [`ModelTableMetadata`] and use these
    /// to register model tables in Apache Arrow DataFusion. If the metadata database could not be
    /// opened or the table could not be queried, return [`Error`].
    pub async fn register_model_tables(&self, context: &Arc<Context>) -> Result<()> {
        let mut rows = sqlx::query("SELECT table_name, query_schema FROM model_table_metadata")
            .fetch(&self.metadata_database_pool);

        while let Some(row) = rows.try_next().await? {
            if let Err(error) = self.register_model_table(&row, context).await {
                error!("Failed to register model table due to: {}.", error);
            }
        }

        Ok(())
    }

    /// Convert a row from the model_table_metadata table to a [`ModelTableMetadata`] and use it to
    /// register model tables in Apache Arrow DataFusion. If the metadata database could not be
    /// opened or the table could not be queried, return [`Error`].
    async fn register_model_table(&self, row: &SqliteRow, context: &Arc<Context>) -> Result<()> {
        let table_name: &str = row.try_get(0)?;

        // Convert the BLOBs to the concrete types.
        let query_schema_bytes = row.try_get(1)?;
        let query_schema = MetadataManager::convert_blob_to_schema(query_schema_bytes)?;

        let error_bounds = self
            .error_bounds(table_name, query_schema.fields().len())
            .await?;

        // unwrap() is safe as the schema is checked before it is written to the metadata database.
        let df_query_schema = query_schema.clone().to_dfschema().unwrap();
        let generated_columns = self.generated_columns(table_name, &df_query_schema).await?;

        // Create model table metadata.
        let model_table_metadata = Arc::new(
            ModelTableMetadata::try_new(
                table_name.to_owned(),
                Arc::new(query_schema),
                error_bounds,
                generated_columns,
            )
            .map_err(|error| Error::Configuration(Box::new(error)))?,
        );

        // Register model table.
        context
            .session
            .register_table(
                table_name,
                ModelTable::new(context.clone(), model_table_metadata),
            )
            .map_err(|error| Error::Configuration(Box::new(error)))?;

        info!("Registered model table '{}'.", table_name);
        Ok(())
    }

    /// Convert a [`Schema`] to [`Vec<u8>`].
    fn convert_schema_to_blob(schema: &Schema) -> Result<Vec<u8>> {
        let options = IpcWriteOptions::default();
        let schema_as_ipc = SchemaAsIpc::new(schema, &options);
        let ipc_message: IpcMessage =
            schema_as_ipc
                .try_into()
                .map_err(|error: ArrowError| Error::ColumnDecode {
                    index: "query_schema".to_owned(),
                    source: Box::new(error),
                })?;
        Ok(ipc_message.0.to_vec())
    }

    /// Return [`Schema`] if `schema_bytes` can be converted to an Apache Arrow schema, otherwise
    /// [`Error`].
    fn convert_blob_to_schema(schema_bytes: Vec<u8>) -> Result<Schema> {
        let ipc_message = IpcMessage(schema_bytes.into());
        Schema::try_from(ipc_message).map_err(|error| Error::ColumnDecode {
            index: "query_schema".to_owned(),
            source: Box::new(error),
        })
    }

    /// Convert a [`&[usize]`] to a [`Vec<u8>`].
    fn convert_slice_usize_to_vec_u8(usizes: &[usize]) -> Vec<u8> {
        usizes.iter().flat_map(|v| v.to_le_bytes()).collect()
    }

    /// Convert a [`&[u8]`] to a [`Vec<usize>`] if the length of `bytes` divides evenly by
    /// [`mem::size_of::<usize>()`], otherwise [`Error`] is returned.
    fn convert_slice_u8_to_vec_usize(bytes: &[u8]) -> Result<Vec<usize>> {
        if bytes.len() % mem::size_of::<usize>() != 0 {
            Err(Error::ColumnDecode {
                index: "generated_column_sources".to_owned(),
                source: Box::new(ModelarDbError::ImplementationError(
                    "Blob is not a vector of usizes".to_owned(),
                )),
            })
        } else {
            // unwrap() is safe as bytes divides evenly by mem::size_of::<usize>().
            Ok(bytes
                .chunks(mem::size_of::<usize>())
                .map(|byte_slice| usize::from_le_bytes(byte_slice.try_into().unwrap()))
                .collect())
        }
    }

    /// Return the error bounds for the model table with `table_name` and `query_schema_columns`
    /// using `connection`. If a model table with `table_name` does not exist, [`Error`] is
    /// returned.
    async fn error_bounds(
        &self,
        table_name: &str,
        query_schema_columns: usize,
    ) -> Result<Vec<ErrorBound>> {
        let select_statement = format!(
            "SELECT column_index, error_bound FROM model_table_field_columns
             WHERE table_name = '{table_name}' ORDER BY column_index"
        );

        let mut rows = sqlx::query(&select_statement).fetch(&self.metadata_database_pool);

        let mut column_to_error_bound =
            vec![ErrorBound::try_new(0.0).unwrap(); query_schema_columns];

        while let Some(row) = rows.try_next().await? {
            // SQLite use signed integers https://www.sqlite.org/datatype3.html and column_index is
            // stored as an i64 instead of an u64 as a model table has at most 1024 columns.
            let error_bound_index: i64 = row.try_get(0)?;

            // unwrap() is safe as the error bounds are checked before they are stored.
            column_to_error_bound[error_bound_index as usize] =
                ErrorBound::try_new(row.try_get(1)?).unwrap();
        }

        Ok(column_to_error_bound)
    }

    /// Return the generated columns for the model table with `table_name` and `df_schema` using
    /// `connection`. If a model table with `table_name` does not exist, [`Error`] is returned.
    async fn generated_columns(
        &self,
        table_name: &str,
        df_schema: &DFSchema,
    ) -> Result<Vec<Option<GeneratedColumn>>> {
        let select_statement = format!(
            "SELECT column_index, generated_column_expr, generated_column_sources
             FROM model_table_field_columns WHERE table_name = '{table_name}' ORDER BY column_index"
        );

        let mut rows = sqlx::query(&select_statement).fetch(&self.metadata_database_pool);

        let mut generated_columns = vec![None; df_schema.fields().len()];

        while let Some(row) = rows.try_next().await? {
            if let Some(original_expr) = row.try_get::<Option<&str>, _>(1)? {
                // unwrap() is safe as the expression is checked before it is written to the database.
                let expr = parser::parse_sql_expression(df_schema, original_expr).unwrap();
                let source_columns = row.try_get::<Option<&[u8]>, _>(2)?.unwrap();

                let generated_column = GeneratedColumn {
                    expr,
                    source_columns: MetadataManager::convert_slice_u8_to_vec_usize(source_columns)
                        .unwrap(),
                    original_expr: None,
                };

                // SQLite use signed integers https://www.sqlite.org/datatype3.html and column_index
                // is stored as an i64 instead of an u64 as a model table has at most 1024 columns.
                let generated_columns_index: i64 = row.try_get(0)?;
                generated_columns[generated_columns_index as usize] = Some(generated_column);
            }
        }

        Ok(generated_columns)
    }
}

#[cfg(test)]
mod tests {
    use super::*;

    use std::fs;

    use once_cell::sync::Lazy;
    use proptest::{collection, num, prop_assert_eq, proptest};

    use crate::common_test;

    static SEVEN_COMPRESSED_FILES: Lazy<Vec<CompressedFile>> = Lazy::new(|| {
        vec![
            CompressedFile::new(Uuid::new_v4(), 0, 0, 37.0, 73.0),
            CompressedFile::new(Uuid::new_v4(), 0, Timestamp::MAX, 37.0, 73.0),
            CompressedFile::new(Uuid::new_v4(), 100, 200, 37.0, 73.0),
            CompressedFile::new(Uuid::new_v4(), 300, 400, Value::NAN, Value::NAN),
            CompressedFile::new(Uuid::new_v4(), 500, 600, Value::NEG_INFINITY, 73.0),
            CompressedFile::new(Uuid::new_v4(), 700, 800, 37.0, Value::INFINITY),
            CompressedFile::new(Uuid::new_v4(), Timestamp::MAX, Timestamp::MAX, 37.0, 73.0),
        ]
    });

    // Tests for MetadataManager.
    #[test]
    fn test_a_non_empty_folder_without_metadata_is_not_a_data_folder() {
        let temp_dir = tempfile::tempdir().unwrap();
        create_empty_folder(temp_dir.path(), "folder");
        assert!(!MetadataManager::is_path_a_data_folder(temp_dir.path()));
    }

    #[test]
    fn test_an_empty_folder_is_a_data_folder() {
        let temp_dir = tempfile::tempdir().unwrap();
        assert!(MetadataManager::is_path_a_data_folder(temp_dir.path()));
    }

    #[test]
    fn test_a_non_empty_folder_with_metadata_is_a_data_folder() {
        let temp_dir = tempfile::tempdir().unwrap();
        create_empty_folder(temp_dir.path(), "table_folder");
        fs::create_dir(temp_dir.path().join(METADATA_DATABASE_NAME)).unwrap();
        assert!(MetadataManager::is_path_a_data_folder(temp_dir.path()));
    }

    fn create_empty_folder(path: &Path, name: &str) -> PathBuf {
        let path_buf = path.join(name);
        fs::create_dir(&path_buf).unwrap();
        path_buf
    }

    #[tokio::test]
    async fn test_create_metadata_database_tables() {
        let temp_dir = tempfile::tempdir().unwrap();
        let metadata_manager = MetadataManager::try_new(temp_dir.path()).await.unwrap();

        // Verify that the tables were created and has the expected columns.
        metadata_manager
            .metadata_database_pool
            .execute("SELECT table_name FROM table_metadata")
            .await
            .unwrap();

        metadata_manager
            .metadata_database_pool
            .execute("SELECT table_name, query_schema FROM model_table_metadata")
            .await
            .unwrap();

        metadata_manager
            .metadata_database_pool
            .execute("SELECT hash, table_name FROM model_table_hash_table_name")
            .await
            .unwrap();

        metadata_manager
            .metadata_database_pool
            .execute(
                "SELECT table_name, column_name, column_index, error_bound, generated_column_expr,
                 generated_column_sources FROM model_table_field_columns",
            )
            .await
            .unwrap();
    }

    #[tokio::test]
    async fn test_get_data_folder_path() {
        let temp_dir = tempfile::tempdir().unwrap();
        let temp_dir_path = temp_dir.path();
        let metadata_manager = MetadataManager::try_new(temp_dir.path()).await.unwrap();
        assert_eq!(temp_dir_path, metadata_manager.local_data_folder());
    }

    #[tokio::test]
    async fn test_get_new_tag_hash() {
        let temp_dir = tempfile::tempdir().unwrap();
        let mut metadata_manager = MetadataManager::try_new(temp_dir.path()).await.unwrap();

        let model_table_metadata = common_test::model_table_metadata();
        metadata_manager
            .save_model_table_metadata(&model_table_metadata)
            .await
            .unwrap();

        let result = metadata_manager
            .lookup_or_compute_tag_hash(&model_table_metadata, &["tag1".to_owned()])
            .await;
        assert!(result.is_ok());

        // When a new tag hash is retrieved, the hash should be saved in the cache.
        assert_eq!(metadata_manager.tag_value_hashes.keys().len(), 1);

        // It should also be saved in the metadata database table.
        let mut rows = metadata_manager
            .metadata_database_pool
            .fetch("SELECT * FROM model_table_tags");

        assert_eq!(
            rows.try_next()
                .await
                .unwrap()
                .unwrap()
                .try_get::<&str, _>(1)
                .unwrap(),
            "tag1"
        );
    }

    #[tokio::test]
    async fn test_get_existing_tag_hash() {
        let temp_dir = tempfile::tempdir().unwrap();
        let mut metadata_manager = MetadataManager::try_new(temp_dir.path()).await.unwrap();

        let model_table_metadata = common_test::model_table_metadata();
        metadata_manager
            .save_model_table_metadata(&model_table_metadata)
            .await
            .unwrap();

        metadata_manager
            .lookup_or_compute_tag_hash(&model_table_metadata, &["tag1".to_owned()])
            .await
            .unwrap();
        assert_eq!(metadata_manager.tag_value_hashes.keys().len(), 1);

        // When getting the same tag hash again, it should just be retrieved from the cache.
        let result = metadata_manager
            .lookup_or_compute_tag_hash(&model_table_metadata, &["tag1".to_owned()])
            .await;

        assert!(result.is_ok());
        assert_eq!(metadata_manager.tag_value_hashes.keys().len(), 1);
    }

    proptest! {
        #[test]
        fn test_univariate_id_to_tag_hash_and_column_index(
            tag_hash in num::u64::ANY,
            column_index in num::u16::ANY,
        ) {
            // Combine tag hash and column index into a univariate id.
            let tag_hash = tag_hash << 10; // 54-bits is used for the tag hash.
            let column_index = column_index % 1024; // 10-bits is used for the column index.
            let univariate_id = tag_hash | column_index as u64;

            // Split the univariate_id into the tag hash and column index.
            let computed_tag_hash = MetadataManager::univariate_id_to_tag_hash(univariate_id);
            let computed_column_index = MetadataManager::univariate_id_to_column_index(univariate_id);

            // Original and split should match.
            prop_assert_eq!(tag_hash, computed_tag_hash);
            prop_assert_eq!(column_index, computed_column_index);
        }
    }

    #[tokio::test]
    async fn test_compute_univariate_ids_using_fields_and_tags_for_missing_model_table() {
        let temp_dir = tempfile::tempdir().unwrap();
        let metadata_manager = MetadataManager::try_new(temp_dir.path()).await.unwrap();

        assert!(metadata_manager
            .compute_univariate_ids_using_fields_and_tags("model_table", None, 10, &[])
            .await
            .is_err());
    }

    #[tokio::test]
    async fn test_compute_univariate_ids_using_fields_and_tags_for_empty_model_table() {
        // Save a model table to the metadata database.
        let temp_dir = tempfile::tempdir().unwrap();
        let metadata_manager = MetadataManager::try_new(temp_dir.path()).await.unwrap();

        let model_table_metadata = common_test::model_table_metadata();
        metadata_manager
            .save_model_table_metadata(&model_table_metadata)
            .await
            .unwrap();

        // Lookup univariate ids using fields and tags for an empty table.
        let univariate_ids = metadata_manager
            .compute_univariate_ids_using_fields_and_tags("model_table", None, 10, &[])
            .await
            .unwrap();
        assert!(univariate_ids.is_empty());
    }

    #[tokio::test]
    async fn test_compute_univariate_ids_using_no_fields_and_tags_for_model_table() {
        // Save a model table to the metadata database.
        let temp_dir = tempfile::tempdir().unwrap();
        let mut metadata_manager = MetadataManager::try_new(temp_dir.path()).await.unwrap();
        initialize_model_table_with_tag_values(&mut metadata_manager, &["tag_value1"]).await;

        // Lookup all univariate ids for the table by not passing any fields or tags.
        let univariate_ids = metadata_manager
            .compute_univariate_ids_using_fields_and_tags("model_table", None, 10, &[])
            .await
            .unwrap();
        assert_eq!(2, univariate_ids.len());
    }

    #[tokio::test]
    async fn test_compute_univariate_ids_for_the_fallback_column_using_only_a_tag_column_for_model_table(
    ) {
        // Save a model table to the metadata database.
        let temp_dir = tempfile::tempdir().unwrap();
        let mut metadata_manager = MetadataManager::try_new(temp_dir.path()).await.unwrap();
        initialize_model_table_with_tag_values(&mut metadata_manager, &["tag_value1"]).await;

        // Lookup the univariate ids for the fallback column by only requesting tag columns.
        let univariate_ids = metadata_manager
            .compute_univariate_ids_using_fields_and_tags("model_table", Some(&vec![0]), 10, &[])
            .await
            .unwrap();
        assert_eq!(1, univariate_ids.len());
    }

    #[tokio::test]
    async fn test_compute_the_univariate_ids_for_a_specific_field_column_for_model_table() {
        // Save a model table to the metadata database.
        let temp_dir = tempfile::tempdir().unwrap();
        let mut metadata_manager = MetadataManager::try_new(temp_dir.path()).await.unwrap();
        initialize_model_table_with_tag_values(
            &mut metadata_manager,
            &["tag_value1", "tag_value2"],
        )
        .await;

        // Lookup all univariate ids for the table by not requesting ids for columns.
        let univariate_ids = metadata_manager
            .compute_univariate_ids_using_fields_and_tags("model_table", None, 10, &[])
            .await
            .unwrap();
        assert_eq!(4, univariate_ids.len());

        // Lookup univariate ids for the table by requesting ids for a specific field column.
        let univariate_ids = metadata_manager
            .compute_univariate_ids_using_fields_and_tags("model_table", Some(&vec![1]), 10, &[])
            .await
            .unwrap();
        assert_eq!(2, univariate_ids.len());
    }

    #[tokio::test]
    async fn test_compute_the_univariate_ids_for_a_specific_tag_value_for_model_table() {
        // Save a model table to the metadata database.
        let temp_dir = tempfile::tempdir().unwrap();
        let mut metadata_manager = MetadataManager::try_new(temp_dir.path()).await.unwrap();
        initialize_model_table_with_tag_values(
            &mut metadata_manager,
            &["tag_value1", "tag_value2"],
        )
        .await;

        // Lookup all univariate ids for the table by not requesting ids for a tag value.
        let univariate_ids = metadata_manager
            .compute_univariate_ids_using_fields_and_tags("model_table", None, 10, &[])
            .await
            .unwrap();
        assert_eq!(4, univariate_ids.len());

        // Lookup univariate ids for the table by requesting ids for a specific tag value.
        let univariate_ids = metadata_manager
            .compute_univariate_ids_using_fields_and_tags(
                "model_table",
                None,
                10,
                &[("tag", "tag_value1")],
            )
            .await
            .unwrap();
        assert_eq!(2, univariate_ids.len());
    }

    async fn initialize_model_table_with_tag_values(
        metadata_manager: &mut MetadataManager,
        tag_values: &[&str],
    ) {
        let model_table_metadata = common_test::model_table_metadata();
        metadata_manager
            .save_model_table_metadata(&model_table_metadata)
            .await
            .unwrap();

        for tag_value in tag_values {
            let tag_value = tag_value.to_string();
            metadata_manager
                .lookup_or_compute_tag_hash(&model_table_metadata, &[tag_value])
                .await
                .unwrap();
        }
    }

    #[tokio::test]
    async fn test_save_compressed_file_for_column_in_existing_model_table() {
        let compressed_file = CompressedFile::new(Uuid::new_v4(), 100, 200, 37.0, 73.0);

        // An assert is purposely not used so the test fails with information about why it failed.
        create_metadata_manager_with_named_model_table_and_save_files(
            "model_table",
            &[compressed_file],
        )
        .await
        .unwrap();
    }

    #[tokio::test]
    async fn test_save_compressed_file_for_column_in_missing_model_table() {
        let compressed_file = CompressedFile::new(Uuid::new_v4(), 100, 200, 37.0, 73.0);
        assert!(
            create_metadata_manager_with_named_model_table_and_save_files(
                "table_model",
                &[compressed_file]
            )
            .await
            .is_err()
        );
    }

    #[tokio::test]
    async fn test_save_compressed_file_with_invalid_timestamps_for_column_in_existing_model_table()
    {
        let compressed_file = CompressedFile::new(Uuid::new_v4(), 200, 100, 37.0, 73.0);
        assert!(
            create_metadata_manager_with_named_model_table_and_save_files(
                "model_table",
                &[compressed_file]
            )
            .await
            .is_err()
        );
    }

    #[tokio::test]
    async fn test_save_compressed_file_with_invalid_values_for_column_in_existing_model_table() {
        let compressed_file = CompressedFile::new(Uuid::new_v4(), 100, 200, 73.0, 37.0);
        assert!(
            create_metadata_manager_with_named_model_table_and_save_files(
                "model_table",
                &[compressed_file]
            )
            .await
            .is_err()
        );
    }

    #[tokio::test]
    async fn test_replace_compressed_files_with_nothing() {
        let compressed_files = SEVEN_COMPRESSED_FILES.to_vec();
        let uuids_of_files_to_delete = &[
            compressed_files[0].name,
            compressed_files[1].name,
            compressed_files[2].name,
        ];
        let returned_files =
            create_metadata_manager_with_named_model_table_save_files_delete_and_get(
                &compressed_files,
                uuids_of_files_to_delete,
                None,
            )
            .await;

        assert_eq!(4, returned_files.len());
        assert_eq!(compressed_files[3].name, returned_files[0]);
        assert_eq!(compressed_files[4].name, returned_files[1]);
        assert_eq!(compressed_files[5].name, returned_files[2]);
        assert_eq!(compressed_files[6].name, returned_files[3]);
    }

    #[tokio::test]
    async fn test_replace_compressed_files_with_replacement_file() {
        let compressed_files = SEVEN_COMPRESSED_FILES.to_vec();
        let uuids_of_files_to_delete = &[
            compressed_files[0].name,
            compressed_files[1].name,
            compressed_files[2].name,
        ];
        let replacement_file = CompressedFile::new(Uuid::new_v4(), 100, 200, 37.0, 73.0);
        let returned_files =
            create_metadata_manager_with_named_model_table_save_files_delete_and_get(
                &compressed_files,
                uuids_of_files_to_delete,
                Some(&replacement_file),
            )
            .await;

        assert_eq!(5, returned_files.len());
        assert_eq!(replacement_file.name, returned_files[0]);
        assert_eq!(compressed_files[3].name, returned_files[1]);
        assert_eq!(compressed_files[4].name, returned_files[2]);
        assert_eq!(compressed_files[5].name, returned_files[3]);
        assert_eq!(compressed_files[6].name, returned_files[4]);
    }

    async fn create_metadata_manager_with_named_model_table_save_files_delete_and_get(
        compressed_files: &[CompressedFile],
        uuids_of_files_to_delete: &[Uuid],
        replacement_file: Option<&CompressedFile>,
    ) -> Vec<Uuid> {
        // create_metadata_manager_with_named_model_table_and_save_files() is not reused as dropping
        // the TempDir which created the folder containing the database leaves it in read-only mode.
        let temp_dir = tempfile::tempdir().unwrap();

        let metadata_manager = common_test::test_metadata_manager(temp_dir.path()).await;
        let model_table_metadata = common_test::model_table_metadata();

        metadata_manager
            .save_model_table_metadata(&model_table_metadata)
            .await
            .unwrap();

        for compressed_file in compressed_files {
            metadata_manager
                .save_compressed_file("model_table", 1, compressed_file)
                .await
                .unwrap();
        }

        metadata_manager
            .replace_compressed_files("model_table", 1, uuids_of_files_to_delete, replacement_file)
            .await
            .unwrap();

        metadata_manager
            .compressed_files("model_table", 1, None, None, None, None)
            .await
            .unwrap()
    }

    #[tokio::test]
    async fn test_replace_compressed_files_without_files_to_delete() {
        assert_that_replace_compressed_files_fails(Some(&[]), None).await;
    }

    #[tokio::test]
    async fn test_replace_compressed_files_with_invalid_timestamps() {
        let replacement_file = CompressedFile::new(Uuid::new_v4(), 200, 100, 37.0, 73.0);
        assert_that_replace_compressed_files_fails(None, Some(&replacement_file)).await;
    }

    #[tokio::test]
    async fn test_replace_compressed_files_with_invalid_values() {
        let replacement_file = CompressedFile::new(Uuid::new_v4(), 100, 200, 73.0, 37.0);
        assert_that_replace_compressed_files_fails(None, Some(&replacement_file)).await;
    }

    async fn assert_that_replace_compressed_files_fails(
        compressed_files_to_delete: Option<&[Uuid]>,
        replacement_compressed_file: Option<&CompressedFile>,
    ) {
        // create_metadata_manager_with_named_model_table_and_save_files() is not reused as dropping
        // the TempDir which created the folder containing the database leaves it in read-only mode.
        let temp_dir = tempfile::tempdir().unwrap();
        let metadata_manager = create_metadata_manager_and_save_model_table(temp_dir.path()).await;

        let compressed_files = SEVEN_COMPRESSED_FILES.to_vec();
        for compressed_file in &compressed_files {
            metadata_manager
                .save_compressed_file("model_table", 1, compressed_file)
                .await
                .unwrap();
        }

        let compressed_files_first_uuid = &[compressed_files[0].name];
        let compressed_files_to_delete =
            compressed_files_to_delete.unwrap_or(compressed_files_first_uuid);

        assert!(metadata_manager
            .replace_compressed_files(
                "model_table",
                1,
                compressed_files_to_delete,
                replacement_compressed_file,
            )
            .await
            .is_err());
    }

    async fn create_metadata_manager_and_save_model_table(temp_dir: &Path) -> MetadataManager {
        let metadata_manager = common_test::test_metadata_manager(temp_dir).await;
        let model_table_metadata = common_test::model_table_metadata();

        metadata_manager
            .save_model_table_metadata(&model_table_metadata)
            .await
            .unwrap();

        metadata_manager
    }

    #[tokio::test]
    async fn test_compressed_files_file_ends_within_time_range() {
        assert!(
            is_compressed_file_within_time_and_value_range(Some(150), Some(250), None, None).await
        )
    }

    #[tokio::test]
    async fn test_compressed_files_file_starts_within_time_range() {
        assert!(
            is_compressed_file_within_time_and_value_range(Some(50), Some(150), None, None).await
        )
    }

    #[tokio::test]
    async fn test_compressed_files_file_is_within_time_range() {
        assert!(
            is_compressed_file_within_time_and_value_range(Some(50), Some(250), None, None).await
        )
    }

    #[tokio::test]
    async fn test_compressed_files_file_is_before_time_range() {
        assert!(
            !is_compressed_file_within_time_and_value_range(Some(225), Some(275), None, None).await
        )
    }

    #[tokio::test]
    async fn test_compressed_files_file_is_after_time_range() {
        assert!(
            !is_compressed_file_within_time_and_value_range(Some(25), Some(75), None, None).await
        )
    }

    #[tokio::test]
    async fn test_compressed_files_without_filtering() {
        let (compressed_files, returned_files) =
            create_metadata_manager_with_model_table_save_seven_files_and_get_files(
                None, None, None, None,
            )
            .await;

        assert_eq!(compressed_files.len(), returned_files.len());
        for (compressed_file, returned_file) in compressed_files.iter().zip(returned_files) {
            assert_eq!(compressed_file.name, returned_file);
        }
    }

    #[tokio::test]
    async fn test_compressed_files_with_minimum_timestamp() {
        let (compressed_files, returned_files) =
            create_metadata_manager_with_model_table_save_seven_files_and_get_files(
                Some(400),
                None,
                None,
                None,
            )
            .await;

        assert_eq!(5, returned_files.len());
        assert_eq!(compressed_files[1].name, returned_files[0]);
        assert_eq!(compressed_files[3].name, returned_files[1]);
        assert_eq!(compressed_files[4].name, returned_files[2]);
        assert_eq!(compressed_files[5].name, returned_files[3]);
        assert_eq!(compressed_files[6].name, returned_files[4]);
    }

    #[tokio::test]
    async fn test_compressed_files_with_maximum_timestamp() {
        let (compressed_files, returned_files) =
            create_metadata_manager_with_model_table_save_seven_files_and_get_files(
                None,
                Some(400),
                None,
                None,
            )
            .await;

        assert_eq!(4, returned_files.len());
        assert_eq!(compressed_files[0].name, returned_files[0]);
        assert_eq!(compressed_files[1].name, returned_files[1]);
        assert_eq!(compressed_files[2].name, returned_files[2]);
        assert_eq!(compressed_files[3].name, returned_files[3]);
    }

    #[tokio::test]
    async fn test_compressed_files_with_minimum_and_maximum_timestamp() {
        let (compressed_files, returned_files) =
            create_metadata_manager_with_model_table_save_seven_files_and_get_files(
                Some(400),
                Some(400),
                None,
                None,
            )
            .await;

        assert_eq!(2, returned_files.len());
        assert_eq!(compressed_files[1].name, returned_files[0]);
        assert_eq!(compressed_files[3].name, returned_files[1]);
    }

    #[tokio::test]
    async fn test_compressed_files_file_max_is_within_value_range() {
        assert!(
            is_compressed_file_within_time_and_value_range(None, None, Some(50.0), Some(100.0))
                .await
        )
    }

    #[tokio::test]
    async fn test_compressed_files_file_min_is_within_value_range() {
        assert!(
            is_compressed_file_within_time_and_value_range(None, None, Some(0.0), Some(50.0)).await
        )
    }

    #[tokio::test]
    async fn test_compressed_files_file_is_within_value_range() {
        assert!(
            is_compressed_file_within_time_and_value_range(None, None, Some(0.0), Some(100.0))
                .await
        )
    }

    #[tokio::test]
    async fn test_compressed_files_file_is_less_than_value_range() {
        assert!(
            !is_compressed_file_within_time_and_value_range(None, None, Some(100.0), Some(150.0))
                .await
        )
    }

    #[tokio::test]
    async fn test_compressed_files_file_is_greater_than_value_range() {
        assert!(
            !is_compressed_file_within_time_and_value_range(None, None, Some(0.0), Some(25.0))
                .await
        )
    }

    async fn is_compressed_file_within_time_and_value_range(
        start_time: Option<Timestamp>,
        end_time: Option<Timestamp>,
        min_value: Option<Value>,
        max_value: Option<Value>,
    ) -> bool {
        let compressed_files = vec![CompressedFile::new(Uuid::new_v4(), 100, 200, 37.0, 73.0)];

        let returned_files = create_metadata_manager_with_model_table_save_files_and_get_files(
            &compressed_files,
            start_time,
            end_time,
            min_value,
            max_value,
        )
        .await;

        compressed_files.len() == returned_files.len()
    }

    #[tokio::test]
    async fn test_compressed_files_with_minimum_value() {
        let (compressed_files, returned_files) =
            create_metadata_manager_with_model_table_save_seven_files_and_get_files(
                None,
                None,
                Some(80.0),
                None,
            )
            .await;

        assert_eq!(2, returned_files.len());
        assert_eq!(compressed_files[3].name, returned_files[0]);
        assert_eq!(compressed_files[5].name, returned_files[1]);
    }

    #[tokio::test]
    async fn test_compressed_files_with_maximum_value() {
        let (compressed_files, returned_files) =
            create_metadata_manager_with_model_table_save_seven_files_and_get_files(
                None,
                None,
                None,
                Some(80.0),
            )
            .await;

        assert_eq!(6, returned_files.len());
        assert_eq!(compressed_files[0].name, returned_files[0]);
        assert_eq!(compressed_files[1].name, returned_files[1]);
        assert_eq!(compressed_files[2].name, returned_files[2]);
        assert_eq!(compressed_files[4].name, returned_files[3]);
        assert_eq!(compressed_files[5].name, returned_files[4]);
        assert_eq!(compressed_files[6].name, returned_files[5]);
    }

    #[tokio::test]
    async fn test_compressed_files_with_minimum_and_maximum_value() {
        let (compressed_files, returned_files) =
            create_metadata_manager_with_model_table_save_seven_files_and_get_files(
                None,
                None,
                Some(75.0),
                Some(80.0),
            )
            .await;

        assert_eq!(1, returned_files.len());
        assert_eq!(compressed_files[5].name, returned_files[0]);
    }

    async fn create_metadata_manager_with_model_table_save_seven_files_and_get_files(
        start_time: Option<Timestamp>,
        end_time: Option<Timestamp>,
        min_value: Option<Value>,
        max_value: Option<Value>,
    ) -> (Vec<CompressedFile>, Vec<Uuid>) {
        let compressed_files = SEVEN_COMPRESSED_FILES.to_vec();

        let returned_files = create_metadata_manager_with_model_table_save_files_and_get_files(
            &compressed_files,
            start_time,
            end_time,
            min_value,
            max_value,
        )
        .await;

        (compressed_files, returned_files)
    }

    async fn create_metadata_manager_with_model_table_save_files_and_get_files(
        compressed_files: &[CompressedFile],
        start_time: Option<Timestamp>,
        end_time: Option<Timestamp>,
        min_value: Option<Value>,
        max_value: Option<Value>,
    ) -> Vec<Uuid> {
        let metadata_manager = create_metadata_manager_with_named_model_table_and_save_files(
            "model_table",
            compressed_files,
        )
        .await
        .unwrap();

        metadata_manager
            .compressed_files("model_table", 1, start_time, end_time, min_value, max_value)
            .await
            .unwrap()
    }

    async fn create_metadata_manager_with_named_model_table_and_save_files(
        model_table_name: &str,
        compressed_files: &[CompressedFile],
    ) -> Result<MetadataManager> {
        let temp_dir = tempfile::tempdir().unwrap();
        let metadata_manager = create_metadata_manager_and_save_model_table(temp_dir.path()).await;

        for compressed_file in compressed_files {
            metadata_manager
                .save_compressed_file(model_table_name, 1, compressed_file)
                .await?;
        }

        Ok(metadata_manager)
    }

    #[test]
    fn test_normalize_table_name_lowercase_no_effect() {
        assert_eq!("table_name", MetadataManager::normalize_name("table_name"));
    }

    #[test]
    fn test_normalize_table_name_uppercase() {
        assert_eq!("table_name", MetadataManager::normalize_name("TABLE_NAME"));
    }

    #[tokio::test]
    async fn test_save_table_metadata() {
        // Save a table to the metadata database.
        let temp_dir = tempfile::tempdir().unwrap();
        let metadata_manager = MetadataManager::try_new(temp_dir.path()).await.unwrap();

        let table_name = "table_name";
        metadata_manager
            .save_table_metadata(table_name)
            .await
            .unwrap();

        // Retrieve the table from the metadata database.
        let mut rows = metadata_manager
            .metadata_database_pool
            .fetch("SELECT table_name FROM table_metadata");

        let row = rows.try_next().await.unwrap().unwrap();
        let retrieved_table_name = row.try_get::<&str, _>(0).unwrap();
        assert_eq!(table_name, retrieved_table_name);

        assert!(rows.try_next().await.unwrap().is_none());
    }

    #[tokio::test]
    async fn test_register_tables() {
        // The test succeeds if none of the unwrap()s fails.

        // Save a table to the metadata database.
        let temp_dir = tempfile::tempdir().unwrap();
        let context = common_test::test_context(temp_dir.path()).await;

        context
            .metadata_manager
            .save_table_metadata("table_name")
            .await
            .unwrap();

        // Register the table with Apache Arrow DataFusion.
        context
            .metadata_manager
            .register_tables(&context)
            .await
            .unwrap();
    }

    #[tokio::test]
    async fn test_save_model_table_metadata() {
        // Save a model table to the metadata database.
        let temp_dir = tempfile::tempdir().unwrap();
        let metadata_manager = MetadataManager::try_new(temp_dir.path()).await.unwrap();

        let model_table_metadata = common_test::model_table_metadata();
        metadata_manager
            .save_model_table_metadata(&model_table_metadata)
            .await
            .unwrap();

        // Retrieve the tables with metadata for the model table from the metadata database.
        let mut rows = metadata_manager
            .metadata_database_pool
            .fetch("SELECT hash FROM model_table_tags");
        assert!(rows.try_next().await.unwrap().is_none());

        let mut rows = metadata_manager.metadata_database_pool.fetch(
            "SELECT file_name, field_column, start_time, end_time,
                    min_value, max_value FROM model_table_compressed_files",
        );
        assert!(rows.try_next().await.unwrap().is_none());

        // Retrieve the rows in model_table_metadata from the metadata database.
        let mut rows = metadata_manager
            .metadata_database_pool
            .fetch("SELECT table_name, query_schema FROM model_table_metadata");

        let row = rows.try_next().await.unwrap().unwrap();
        assert_eq!("model_table", row.try_get::<&str, _>(0).unwrap());
        assert_eq!(
            MetadataManager::convert_schema_to_blob(&model_table_metadata.query_schema).unwrap(),
            row.try_get::<Vec<u8>, _>(1).unwrap()
        );

        assert!(rows.try_next().await.unwrap().is_none());

        // Retrieve the rows in model_table_field_columns from the metadata database.
        let mut rows = metadata_manager.metadata_database_pool.fetch(
            "SELECT table_name, column_name, column_index, error_bound, generated_column_expr,
             generated_column_sources FROM model_table_field_columns",
        );

        let row = rows.try_next().await.unwrap().unwrap();
        assert_eq!("model_table", row.try_get::<&str, _>(0).unwrap());
        assert_eq!("field_1", row.try_get::<&str, _>(1).unwrap());
        assert_eq!(1, row.try_get::<i32, _>(2).unwrap());
        assert_eq!(1.0, row.try_get::<f32, _>(3).unwrap());
        assert_eq!(None, row.try_get::<Option<&str>, _>(4).unwrap());
        assert_eq!(None, row.try_get::<Option<Vec<u8>>, _>(5).unwrap());

        let row = rows.try_next().await.unwrap().unwrap();
        assert_eq!("model_table", row.try_get::<&str, _>(0).unwrap());
        assert_eq!("field_2", row.try_get::<&str, _>(1).unwrap());
        assert_eq!(2, row.try_get::<i32, _>(2).unwrap());
        assert_eq!(5.0, row.try_get::<f32, _>(3).unwrap());
        assert_eq!(None, row.try_get::<Option<&str>, _>(4).unwrap());
        assert_eq!(None, row.try_get::<Option<Vec<u8>>, _>(5).unwrap());

        assert!(rows.try_next().await.unwrap().is_none());
    }

    #[tokio::test]
    async fn test_register_model_tables() {
        // The test succeeds if none of the unwrap()s fails.

        // Save a model table to the metadata database.
        let temp_dir = tempfile::tempdir().unwrap();
        let context = common_test::test_context(temp_dir.path()).await;

        let model_table_metadata = common_test::model_table_metadata();
        context
            .metadata_manager
            .save_model_table_metadata(&model_table_metadata)
            .await
            .unwrap();

        // Register the model table with Apache Arrow DataFusion.
        context
            .metadata_manager
            .register_model_tables(&context)
            .await
            .unwrap();
    }

    #[test]
    fn test_blob_to_schema_empty() {
        assert!(MetadataManager::convert_blob_to_schema(vec!(1, 2, 4, 8)).is_err());
    }

    #[test]
    fn test_blob_to_schema_and_schema_to_blob() {
        let schema = common_test::model_table_metadata().schema;

        // Serialize a schema to bytes.
        let bytes = MetadataManager::convert_schema_to_blob(&schema).unwrap();

        // Deserialize the bytes to a schema.
        let retrieved_schema = MetadataManager::convert_blob_to_schema(bytes).unwrap();
        assert_eq!(*schema, retrieved_schema);
    }

    proptest! {
        #[test]
        fn test_usize_to_u8_and_u8_to_usize(values in collection::vec(num::usize::ANY, 0..50)) {
            let bytes = MetadataManager::convert_slice_usize_to_vec_u8(&values);
            let usizes = MetadataManager::convert_slice_u8_to_vec_usize(&bytes).unwrap();
            prop_assert_eq!(values, usizes);
        }
    }

    #[tokio::test]
    async fn test_error_bound() {
        let temp_dir = tempfile::tempdir().unwrap();
        let context = common_test::test_context(temp_dir.path()).await;

        let model_table_metadata = common_test::model_table_metadata();
        context
            .metadata_manager
            .save_model_table_metadata(&model_table_metadata)
            .await
            .unwrap();

        let error_bounds = context
            .metadata_manager
            .error_bounds("model_table", 4)
            .await
            .unwrap();
        let percentages: Vec<f32> = error_bounds
            .iter()
            .map(|error_bound| error_bound.into_inner())
            .collect();

        assert_eq!(percentages, &[0.0, 1.0, 5.0, 0.0]);
    }

    #[tokio::test]
    async fn test_generated_columns() {
        let temp_dir = tempfile::tempdir().unwrap();
        let context = common_test::test_context(temp_dir.path()).await;

        let model_table_metadata = common_test::model_table_metadata();
        context
            .metadata_manager
            .save_model_table_metadata(&model_table_metadata)
            .await
            .unwrap();

        let df_schema = model_table_metadata.query_schema.to_dfschema().unwrap();
        let generated_columns = context
            .metadata_manager
            .generated_columns("model_table", &df_schema)
            .await
            .unwrap();

        for generated_column in generated_columns {
            assert!(generated_column.is_none());
        }
    }
}<|MERGE_RESOLUTION|>--- conflicted
+++ resolved
@@ -61,10 +61,6 @@
 /// Name used for the file containing the SQLite database storing the metadata.
 pub const METADATA_DATABASE_NAME: &str = "metadata.sqlite3";
 
-<<<<<<< HEAD
-/// Store's the metadata required for reading from and writing to the tables and model tables.
-/// The data that needs to be persisted are stored in the metadata database.
-=======
 /// Metadata about a file tracked by [`MetadataManager`] which contains compressed segments.
 #[derive(Debug, Clone)]
 pub struct CompressedFile {
@@ -98,10 +94,8 @@
     }
 }
 
-/// Store's the system's configuration and the metadata required for reading from and writing to the
-/// tables and model tables. The data that needs to be persisted are stored in the metadata
-/// database.
->>>>>>> 9aba5545
+/// Store's the metadata required for reading from and writing to the tables and model tables.
+/// The data that needs to be persisted are stored in the metadata database.
 #[derive(Clone)]
 pub struct MetadataManager {
     /// Folder for storing metadata and Apache Parquet files on the local file
