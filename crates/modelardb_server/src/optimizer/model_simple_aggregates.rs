/* Copyright 2021 The ModelarDB Contributors
 *
 * Licensed under the Apache License, Version 2.0 (the "License");
 * you may not use this file except in compliance with the License.
 * You may obtain a copy of the License at
 *
 *     http://www.apache.org/licenses/LICENSE-2.0
 *
 * Unless required by applicable law or agreed to in writing, software
 * distributed under the License is distributed on an "AS IS" BASIS,
 * WITHOUT WARRANTIES OR CONDITIONS OF ANY KIND, either express or implied.
 * See the License for the specific language governing permissions and
 * limitations under the License.
 */

//! Implementation of a physical optimizer rule that rewrites aggregates that are computed from
//! reconstructed values from a single column without filtering, so they are computed directly from
//! segments instead of the reconstructed values.

#![allow(clippy::unconditional_recursion)]

use std::any::Any;
use std::cmp::PartialEq;
use std::fmt::{Display, Formatter};
use std::hash::{Hash, Hasher};
use std::mem;
use std::sync::Arc;

use datafusion::arrow::array::{
    ArrayRef, BinaryArray, Float32Array, Float64Array, Int64Array, UInt64Array, UInt8Array,
};
use datafusion::arrow::datatypes::{ArrowPrimitiveType, DataType, Field, Schema};
use datafusion::arrow::record_batch::RecordBatch;
use datafusion::common::tree_node::{Transformed, TreeNode};
use datafusion::config::ConfigOptions;
use datafusion::datasource::physical_plan::parquet::ParquetExec;
use datafusion::error::{DataFusionError, Result};
use datafusion::functions_aggregate::average::Avg;
use datafusion::functions_aggregate::count::Count;
use datafusion::functions_aggregate::sum::Sum;
use datafusion::physical_optimizer::optimizer::PhysicalOptimizerRule;
use datafusion::physical_plan::aggregates::AggregateExec;
use datafusion::physical_plan::expressions::{self, Max, Min};
use datafusion::physical_plan::repartition::RepartitionExec;
use datafusion::physical_plan::udaf::AggregateFunctionExpr;
use datafusion::physical_plan::{
    Accumulator, AggregateExpr, ColumnarValue, ExecutionPlan, PhysicalExpr,
};
use datafusion::scalar::ScalarValue;
use modelardb_common::types::{ArrowValue, TimestampArray, Value, ValueArray};
use modelardb_common::storage;

use crate::query::sorted_join_exec::SortedJoinExec;

/// Rewrite aggregates that are computed from reconstructed values from a single column without
/// filtering, so they are computed directly from segments instead of the reconstructed values.
pub struct ModelSimpleAggregatesPhysicalOptimizerRule {}

impl PhysicalOptimizerRule for ModelSimpleAggregatesPhysicalOptimizerRule {
    /// Rewrite `execution_plan` so it computes simple aggregates without filtering from segments
    /// instead of reconstructed values.
    fn optimize(
        &self,
        execution_plan: Arc<dyn ExecutionPlan>,
        _config: &ConfigOptions,
    ) -> Result<Arc<dyn ExecutionPlan>> {
        execution_plan
            .transform_down(&rewrite_aggregates_to_use_segments)
            .map(|transformed| transformed.data)
    }

    /// Return the name of the [`PhysicalOptimizerRule`].
    fn name(&self) -> &str {
        "ModelSimpleAggregatesPhysicalOptimizerRule"
    }

    /// Specify if the physical planner should validate that the rule does not change the schema.
    fn schema_check(&self) -> bool {
        true
    }
}

/// Matches the pattern [`AggregateExpr`] <- [RepartitionExec] (if it exists) <- [`SortedJoinExec`]
/// <- [`GridExec`](crate::query::grid_exec::GridExec) <- [`ParquetExec`] and rewrites it to
/// [`AggregateExpr`] <- [`ParquetExec`] if [`AggregateExpr`] only computes aggregates for a single
/// FIELD column and no filtering is performed by [`ParquetExec`].
fn rewrite_aggregates_to_use_segments(
    execution_plan: Arc<dyn ExecutionPlan>,
) -> Result<Transformed<Arc<dyn ExecutionPlan>>> {
    // The rule tries to match the subtree of execution_plan so execution_plan can be updated.
    let execution_plan_children = execution_plan.children();

    if execution_plan_children.len() == 1 {
        if let Some(aggregate_exec) = execution_plan_children[0]
            .as_any()
            .downcast_ref::<AggregateExec>()
        {
            // Currently, only aggregates on one FIELD column without predicates are supported.
            let aggregate_exec_children = aggregate_exec.children();
            if aggregate_exec.input_schema().fields.len() == 1
                && *aggregate_exec.input_schema().field(0).data_type() == ArrowValue::DATA_TYPE
                && aggregate_exec.filter_expr().iter().all(Option::is_none)
                && aggregate_exec.group_expr().is_empty()
            {
                // Remove RepartitionExec if added by Apache Arrow DataFusion. Both AggregateExec
                // and RepartitionExec can only have one child, so it is not necessary to check it.
                let maybe_repartition_exec = &aggregate_exec_children[0];
                let aggregate_exec_input = if let Some(repartition_exec) = maybe_repartition_exec
                    .as_any()
                    .downcast_ref::<RepartitionExec>()
                {
                    repartition_exec.children()[0].clone()
                } else {
                    (*maybe_repartition_exec).clone()
                };

                if let Some(sorted_join_exec) = aggregate_exec_input
                    .as_any()
                    .downcast_ref::<SortedJoinExec>()
                {
                    // Try to create new AggregateExec that compute aggregates directly from segments.
                    if let Ok(input) =
                        try_new_aggregate_exec(aggregate_exec, sorted_join_exec.children())
                    {
                        // unwrap() is safe as the inputs are constructed from sorted_join_exec.
                        return Ok(Transformed::yes(
                            execution_plan.with_new_children(vec![input]).unwrap(),
                        ));
                    };
                }
            }
        }
    }

    Ok(Transformed::no(execution_plan))
}

/// Return an [`AggregateExec`] that computes the same aggregates as `aggregate_exec` if no
/// predicates have been pushed to `inputs` and the aggregates are all computed for the same FIELD
/// column, otherwise [`DataFusionError`] is returned.
fn try_new_aggregate_exec(
    aggregate_exec: &AggregateExec,
    grid_execs: Vec<&Arc<dyn ExecutionPlan>>,
) -> Result<Arc<dyn ExecutionPlan>> {
    // aggregate_exec.input_schema().fields.len() == 1 should prevent this, but SortedJoinExec can
    // be constructed with multiple inputs so the number of children is checked just to be sure.
    if grid_execs.len() > 1 {
        return Err(DataFusionError::NotImplemented(
            "All aggregates must be for the same FIELD column.".to_owned(),
        ));
    }

    // A GridExec can only have one child, so it is not necessary to check it.
    let grid_exec_child = grid_execs[0].children().remove(0);
    if let Some(parquet_exec) = grid_exec_child.as_any().downcast_ref::<ParquetExec>() {
        if parquet_exec.predicate().is_some() || parquet_exec.pruning_predicate().is_some() {
            return Err(DataFusionError::NotImplemented(
                "Predicates cannot be pushed before the aggregate.".to_owned(),
            ));
        }
    } else {
        return Err(DataFusionError::Plan(
            "The input to GridExec must be a ParquetExec.".to_owned(),
        ));
    }

    let model_based_aggregate_exprs = try_rewrite_aggregate_exprs(aggregate_exec)?;

    // unwrap() is safe as the input is from the existing AggregateExec.
    Ok(Arc::new(
        AggregateExec::try_new(
            *aggregate_exec.mode(),
            aggregate_exec.group_expr().clone(),
            model_based_aggregate_exprs,
            aggregate_exec.filter_expr().to_vec(),
            grid_execs[0].children()[0].clone(),
            aggregate_exec.schema(),
        )
        .unwrap(),
    ))
}

/// Return [`AggregateExprs`](AggregateExpr) that computes the same aggregates as `aggregate_exec`
/// if the aggregates are all computed for the same FIELD column, otherwise [`DataFusionError`] is
/// returned.
fn try_rewrite_aggregate_exprs(
    aggregate_exec: &AggregateExec,
) -> Result<Vec<Arc<dyn AggregateExpr>>> {
    let aggregate_exprs = aggregate_exec.aggr_expr();
    let mut rewritten_aggregate_exprs: Vec<Arc<dyn AggregateExpr>> =
        Vec::with_capacity(aggregate_exprs.len());

    for aggregate_expr in aggregate_exprs {
        if aggregate_expr.as_any().is::<Count>() {
            rewritten_aggregate_exprs.push(ModelAggregateExpr::new(ModelAggregateType::Count));
        } else if aggregate_expr.as_any().is::<Min>() {
            rewritten_aggregate_exprs.push(ModelAggregateExpr::new(ModelAggregateType::Min));
        } else if aggregate_expr.as_any().is::<Max>() {
            rewritten_aggregate_exprs.push(ModelAggregateExpr::new(ModelAggregateType::Max));
        } else if aggregate_expr.as_any().is::<Sum>() {
            rewritten_aggregate_exprs.push(ModelAggregateExpr::new(ModelAggregateType::Sum));
        } else if aggregate_expr.as_any().is::<Avg>() {
            rewritten_aggregate_exprs.push(ModelAggregateExpr::new(ModelAggregateType::Avg));
        } else if let Some(aggregate_function_expr) = aggregate_expr
            .as_any()
            .downcast_ref::<AggregateFunctionExpr>()
        {
            // An aggregate query can be an AggregateFunctionExpr instead of built-in aggregate.
            let aggregate_function_expr_name = aggregate_function_expr.fun().name();
            match aggregate_function_expr_name {
                "count" => rewritten_aggregate_exprs
                    .push(ModelAggregateExpr::new(ModelAggregateType::Count)),
                "min" => {
                    rewritten_aggregate_exprs.push(ModelAggregateExpr::new(ModelAggregateType::Min))
                }
                "max" => {
                    rewritten_aggregate_exprs.push(ModelAggregateExpr::new(ModelAggregateType::Max))
                }
                "sum" => {
                    rewritten_aggregate_exprs.push(ModelAggregateExpr::new(ModelAggregateType::Sum))
                }
                "avg" => {
                    rewritten_aggregate_exprs.push(ModelAggregateExpr::new(ModelAggregateType::Avg))
                }
                _ => {
                    return Err(DataFusionError::Internal(format!(
                        "Aggregate function expression {} is currently not supported.",
                        aggregate_function_expr_name
                    )))
                }
            }
        } else {
            return Err(DataFusionError::Internal(format!(
                "Aggregate expression {} is currently not supported.",
                aggregate_expr.name()
            )));
        }
    }

    Ok(rewritten_aggregate_exprs)
}

/// Model-based aggregates supported by [`ModelAggregateExpr`].
#[derive(Debug, PartialEq)]
enum ModelAggregateType {
    Count,
    Min,
    Max,
    Sum,
    Avg,
}

/// Generic [`AggregateExpr`] for computing the model-based aggregates in [`ModelAggregateType`].
#[derive(Debug)]
pub struct ModelAggregateExpr {
    /// Name of the model-based aggregate.
    name: String,
    /// The model-based aggregate to compute.
    aggregate_type: ModelAggregateType,
    /// Return type of the model-based aggregate.
    data_type: DataType,
}

impl ModelAggregateExpr {
    fn new(aggregate_type: ModelAggregateType) -> Arc<Self> {
        let data_type = match &aggregate_type {
            ModelAggregateType::Count => DataType::Int64,
            ModelAggregateType::Min => DataType::Float32,
            ModelAggregateType::Max => DataType::Float32,
            ModelAggregateType::Sum => DataType::Float64,
            ModelAggregateType::Avg => DataType::Float64,
        };

        Arc::new(Self {
            name: format!("Model{aggregate_type:?}AggregateExpr"),
            aggregate_type,
            data_type,
        })
    }
}

/// Enable equal and not equal for [`Any`] and [`ModelAggregateExpr`].
impl PartialEq<dyn Any> for ModelAggregateExpr {
    fn eq(&self, other: &dyn Any) -> bool {
        if let Some(other_model_based_aggregate_expr) = other.downcast_ref::<ModelAggregateExpr>() {
            self.name == other_model_based_aggregate_expr.name
                && self.aggregate_type == other_model_based_aggregate_expr.aggregate_type
                && self.data_type == other_model_based_aggregate_expr.data_type
        } else {
            false
        }
    }
}

impl AggregateExpr for ModelAggregateExpr {
    /// Return `self` as [`Any`] so it can be downcast.
    fn as_any(&self) -> &dyn Any {
        self
    }

    /// Return a [`Field`] that specifies the name and [`DataType`] of the final aggregate.
    fn field(&self) -> Result<Field> {
        Ok(Field::new(self.name(), self.data_type.clone(), false))
    }

    /// Return [`Fields`](Field) that specify the names and [`DataTypes`](DataType) of the
    /// [`Accumulator's`](Accumulator) intermediate state.
    fn state_fields(&self) -> Result<Vec<Field>> {
        Ok(match &self.aggregate_type {
            ModelAggregateType::Sum => vec![Field::new("SUM", DataType::Float64, false)],
            ModelAggregateType::Avg => vec![
                Field::new("COUNT", DataType::UInt64, false),
                Field::new("SUM", DataType::Float64, false),
            ],
            _ => vec![Field::new(
                expressions::format_state_name(self.name(), "NOT NULL"),
                self.data_type.clone(),
                false,
            )],
        })
    }

    /// Return the [`PhysicalExpr`] that is passed to the [`Accumulator`].
    fn expressions(&self) -> Vec<Arc<dyn PhysicalExpr>> {
        vec![match &self.aggregate_type {
            ModelAggregateType::Count => Arc::new(ModelCountPhysicalExpr {}),
            ModelAggregateType::Min => Arc::new(ModelMinPhysicalExpr {}),
            ModelAggregateType::Max => Arc::new(ModelMaxPhysicalExpr {}),
            ModelAggregateType::Sum => Arc::new(ModelSumPhysicalExpr {}),
            ModelAggregateType::Avg => Arc::new(ModelAvgPhysicalExpr {}),
        }]
    }

    /// Return the [`Accumulator`].
    fn create_accumulator(&self) -> Result<Box<dyn Accumulator>> {
        Ok(match self.aggregate_type {
            ModelAggregateType::Count => Box::new(ModelCountAccumulator { count: 0 }),
            ModelAggregateType::Min => Box::new(ModelMinAccumulator { min: f32::MAX }),
            ModelAggregateType::Max => Box::new(ModelMaxAccumulator { max: f32::MIN }),
            ModelAggregateType::Sum => Box::new(ModelSumAccumulator { sum: 0.0 }),
            ModelAggregateType::Avg => Box::new(ModelAvgAccumulator { sum: 0.0, count: 0 }),
        })
    }

    /// Return the name of the [`AggregateExpr`].
    fn name(&self) -> &str {
        &self.name
    }
}

/// [`PhysicalExpr`] that computes `COUNT` directly from segments containing metadata and models.
#[derive(Debug, Hash)]
pub struct ModelCountPhysicalExpr {}

impl Display for ModelCountPhysicalExpr {
    fn fmt(&self, f: &mut Formatter) -> std::fmt::Result {
        write!(f, "ModelCountPhysicalExpr(Int64)")
    }
}

/// Enable equal and not equal for [`Any`] and [`ModelCountPhysicalExpr`].
impl PartialEq<dyn Any> for ModelCountPhysicalExpr {
    fn eq(&self, other: &dyn Any) -> bool {
        self == other
    }
}

impl PhysicalExpr for ModelCountPhysicalExpr {
    /// Return `self` as [`Any`] so it can be downcast.
    fn as_any(&self) -> &dyn Any {
        self
    }

    /// Return the return [`DataType`] of this [`PhysicalExpr`].
    fn data_type(&self, _input_schema: &Schema) -> Result<DataType> {
        Ok(DataType::Int64)
    }

    /// Return [`false`] as this expression cannot return `NULL`.
    fn nullable(&self, _input_schema: &Schema) -> Result<bool> {
        Ok(false)
    }

    /// Evaluate this [`PhysicalExpr`] against `record_batch`.
    fn evaluate(&self, record_batch: &RecordBatch) -> Result<ColumnarValue> {
        // Reinterpret univariate_ids from int64 to uint64 to fix #187 as a stopgap until #197.
        let record_batch = storage::univariate_ids_int64_to_uint64(record_batch);

        modelardb_common::arrays!(
            record_batch,
            _univariate_ids,
            _model_type_ids,
            start_times,
            end_times,
            timestamps,
            _min_values,
            _max_values,
            _values,
            _residuals,
            _error_array
        );

        let mut count: i64 = 0;
        for row_index in 0..record_batch.num_rows() {
            let start_time = start_times.value(row_index);
            let end_time = end_times.value(row_index);
            let timestamps = timestamps.value(row_index);

            count += modelardb_compression::len(start_time, end_time, timestamps) as i64;
        }

        // Returning a Scalar fills an array with the value.
        let mut result = Int64Array::builder(1);
        result.append_value(count);
        Ok(ColumnarValue::Array(Arc::new(result.finish())))
    }

    /// Return the list of [`PhysicalExprs`](PhysicalExpr) that provide input to this [`PhysicalExpr`].
    fn children(&self) -> Vec<&Arc<dyn PhysicalExpr>> {
        vec![]
    }

    /// Return [`DataFusionError`] as this [`PhysicalExpr`] never reads any input.
    fn with_new_children(
        self: Arc<Self>,
        _children: Vec<Arc<dyn PhysicalExpr>>,
    ) -> Result<Arc<dyn PhysicalExpr>> {
        Err(DataFusionError::Plan(
            "ModelCountPhysicalExpr does not support children.".to_owned(),
        ))
    }

    /// Feed this [`PhysicalExpr`] into `state`.
    fn dyn_hash(&self, state: &mut dyn Hasher) {
        let mut s = state;
        self.hash(&mut s);
    }
}

/// [`Accumulator`] that accumulates `COUNT` computed directly from segments containing metadata and
/// models.
#[derive(Debug)]
struct ModelCountAccumulator {
    /// Current count stored by the [`Accumulator`].
    count: i64,
}

impl Accumulator for ModelCountAccumulator {
    /// Update the [`Accumulators`](Accumulator) state from `values`.
    fn update_batch(&mut self, values: &[ArrayRef]) -> Result<()> {
        for array in values {
            self.count += array
                .as_any()
                .downcast_ref::<Int64Array>()
                .unwrap()
                .value(0);
        }
        Ok(())
    }

    /// Panics as this method should never be called.
    fn merge_batch(&mut self, _states: &[ArrayRef]) -> Result<()> {
        unreachable!()
    }

    /// Return the current state of the [`Accumulator`].
    fn state(&mut self) -> Result<Vec<ScalarValue>> {
        // After this, the accumulators state should be equivalent to when it was created.
        let state = vec![ScalarValue::Int64(Some(self.count))];
        self.count = 0;
        Ok(state)
    }

    /// Panics as this method should never be called.
    fn evaluate(&mut self) -> Result<ScalarValue> {
        // After this, the accumulators state should be equivalent to when it was created.
        unreachable!()
    }

    /// Return the size of the [`Accumulator`] including `Self`.
    fn size(&self) -> usize {
        mem::size_of_val(self)
    }
}

/// [`PhysicalExpr`] that computes `MIN` directly from segments containing metadata and models.
#[derive(Debug, Hash)]
pub struct ModelMinPhysicalExpr {}

impl Display for ModelMinPhysicalExpr {
    fn fmt(&self, f: &mut Formatter) -> std::fmt::Result {
        write!(f, "ModelMinPhysicalExpr(Float32)")
    }
}

/// Enable equal and not equal for [`Any`] and [`ModelMinPhysicalExpr`].
impl PartialEq<dyn Any> for ModelMinPhysicalExpr {
    fn eq(&self, other: &dyn Any) -> bool {
        self == other
    }
}

impl PhysicalExpr for ModelMinPhysicalExpr {
    /// Return `self` as [`Any`] so it can be downcast.
    fn as_any(&self) -> &dyn Any {
        self
    }

    /// Return the return [`DataType`] of this [`PhysicalExpr`].
    fn data_type(&self, _input_schema: &Schema) -> Result<DataType> {
        Ok(DataType::Float32)
    }

    /// Return [`true`] as this expression returns `NULL` for empty [`RecordBatches`](RecordBatch).
    fn nullable(&self, _input_schema: &Schema) -> Result<bool> {
        Ok(true)
    }

    /// Evaluate this [`PhysicalExpr`] against `record_batch`.
    fn evaluate(&self, record_batch: &RecordBatch) -> Result<ColumnarValue> {
        let mut min = Value::MAX;
        let min_value_array = modelardb_common::array!(record_batch, 5, ValueArray);
        for row_index in 0..record_batch.num_rows() {
            min = Value::min(min, min_value_array.value(row_index));
        }

        // Returning a Scalar fills an array with the value.
        let mut result = ValueArray::builder(1);
        result.append_value(min);
        Ok(ColumnarValue::Array(Arc::new(result.finish())))
    }

    /// Return the list of [`PhysicalExprs`](PhysicalExpr) that provide input to this [`PhysicalExpr`].
    fn children(&self) -> Vec<&Arc<dyn PhysicalExpr>> {
        vec![]
    }

    /// Return [`DataFusionError`] as this [`PhysicalExpr`] never reads any input.
    fn with_new_children(
        self: Arc<Self>,
        _children: Vec<Arc<dyn PhysicalExpr>>,
    ) -> Result<Arc<dyn PhysicalExpr>> {
        Err(DataFusionError::Plan(
            "ModelMinPhysicalExpr does not support children.".to_owned(),
        ))
    }

    /// Feed this [`PhysicalExpr`] into `state`.
    fn dyn_hash(&self, state: &mut dyn Hasher) {
        let mut s = state;
        self.hash(&mut s);
    }
}

/// [`Accumulator`] that accumulates `MIN` computed directly from segments containing metadata and
/// models.
#[derive(Debug)]
struct ModelMinAccumulator {
    /// Current minimum value stored by the [`Accumulator`].
    min: f32,
}

impl Accumulator for ModelMinAccumulator {
    /// Update the [`Accumulators`](Accumulator) state from `values`.
    fn update_batch(&mut self, values: &[ArrayRef]) -> Result<()> {
        for array in values {
            self.min = f32::min(
                self.min,
                array
                    .as_any()
                    .downcast_ref::<Float32Array>()
                    .unwrap()
                    .value(0),
            );
        }
        Ok(())
    }

    /// Panics as this method should never be called.
    fn merge_batch(&mut self, _states: &[ArrayRef]) -> Result<()> {
        unreachable!()
    }

    /// Return the current state of the [`Accumulator`].
    fn state(&mut self) -> Result<Vec<ScalarValue>> {
        // After this, the accumulators state should be equivalent to when it was created.
        let state = vec![ScalarValue::Float32(Some(self.min))];
        self.min = f32::MAX;
        Ok(state)
    }

    /// Panics as this method should never be called.
    fn evaluate(&mut self) -> Result<ScalarValue> {
        // After this, the accumulators state should be equivalent to when it was created.
        unreachable!()
    }

    /// Return the size of the [`Accumulator`] including `Self`.
    fn size(&self) -> usize {
        mem::size_of_val(self)
    }
}

/// [`PhysicalExpr`] that computes `MAX` directly from segments containing metadata and models.
#[derive(Debug, Hash)]
pub struct ModelMaxPhysicalExpr {}

impl Display for ModelMaxPhysicalExpr {
    fn fmt(&self, f: &mut Formatter) -> std::fmt::Result {
        write!(f, "ModelMaxPhysicalExpr(Float32)")
    }
}

/// Enable equal and not equal for [`Any`] and [`ModelMaxPhysicalExpr`].
impl PartialEq<dyn Any> for ModelMaxPhysicalExpr {
    fn eq(&self, other: &dyn Any) -> bool {
        self == other
    }
}

impl PhysicalExpr for ModelMaxPhysicalExpr {
    /// Return `self` as [`Any`] so it can be downcast.
    fn as_any(&self) -> &dyn Any {
        self
    }

    /// Return the return [`DataType`] of this [`PhysicalExpr`].
    fn data_type(&self, _input_schema: &Schema) -> Result<DataType> {
        Ok(DataType::Float32)
    }

    /// Return [`true`] as this expression returns `NULL` for empty [`RecordBatches`](RecordBatch).
    fn nullable(&self, _input_schema: &Schema) -> Result<bool> {
        Ok(true)
    }

    /// Evaluate this [`PhysicalExpr`] against `record_batch`.
    fn evaluate(&self, record_batch: &RecordBatch) -> Result<ColumnarValue> {
        let mut max = Value::MIN;
        let max_value_array = modelardb_common::array!(record_batch, 6, ValueArray);
        for row_index in 0..record_batch.num_rows() {
            max = Value::max(max, max_value_array.value(row_index));
        }

        // Returning a Scalar fills an array with the value.
        let mut result = ValueArray::builder(1);
        result.append_value(max);
        Ok(ColumnarValue::Array(Arc::new(result.finish())))
    }

    /// Return the list of [`PhysicalExprs`](PhysicalExpr) that provide input to this [`PhysicalExpr`].
    fn children(&self) -> Vec<&Arc<dyn PhysicalExpr>> {
        vec![]
    }

    /// Return [`DataFusionError`] as this [`PhysicalExpr`] never reads any input.
    fn with_new_children(
        self: Arc<Self>,
        _children: Vec<Arc<dyn PhysicalExpr>>,
    ) -> Result<Arc<dyn PhysicalExpr>> {
        Err(DataFusionError::Plan(
            "ModelMaxPhysicalExpr does not support children.".to_owned(),
        ))
    }

    /// Feed this [`PhysicalExpr`] into `state`.
    fn dyn_hash(&self, state: &mut dyn Hasher) {
        let mut s = state;
        self.hash(&mut s);
    }
}

/// [`Accumulator`] that accumulates `MAX` computed directly from segments containing metadata and
/// models.
#[derive(Debug)]
struct ModelMaxAccumulator {
    /// Current maximum value stored by the [`Accumulator`].
    max: f32,
}

impl Accumulator for ModelMaxAccumulator {
    /// Update the [`Accumulators`](Accumulator) state from `values`.
    fn update_batch(&mut self, values: &[ArrayRef]) -> Result<()> {
        for array in values {
            self.max = f32::max(
                self.max,
                array
                    .as_any()
                    .downcast_ref::<Float32Array>()
                    .unwrap()
                    .value(0),
            );
        }
        Ok(())
    }

    /// Panics as this method should never be called.
    fn merge_batch(&mut self, _states: &[ArrayRef]) -> Result<()> {
        unreachable!()
    }

    /// Return the current state of the [`Accumulator`].
    fn state(&mut self) -> Result<Vec<ScalarValue>> {
        // After this, the accumulators state should be equivalent to when it was created.
        let state = vec![ScalarValue::Float32(Some(self.max))];
        self.max = f32::MIN;
        Ok(state)
    }

    /// Panics as this method should never be called.
    fn evaluate(&mut self) -> Result<ScalarValue> {
        // After this, the accumulators state should be equivalent to when it was created.
        unreachable!()
    }

    /// Return the size of the [`Accumulator`] including `Self`.
    fn size(&self) -> usize {
        mem::size_of_val(self)
    }
}

/// [`PhysicalExpr`] that computes `SUM` directly from segments containing metadata and models.
#[derive(Debug, Hash)]
pub struct ModelSumPhysicalExpr {}

impl Display for ModelSumPhysicalExpr {
    fn fmt(&self, f: &mut Formatter) -> std::fmt::Result {
        write!(f, "ModelSumPhysicalExpr(Float64)")
    }
}

/// Enable equal and not equal for [`Any`] and [`ModelSumPhysicalExpr`].
impl PartialEq<dyn Any> for ModelSumPhysicalExpr {
    fn eq(&self, other: &dyn Any) -> bool {
        self == other
    }
}

impl PhysicalExpr for ModelSumPhysicalExpr {
    /// Return `self` as [`Any`] so it can be downcast.
    fn as_any(&self) -> &dyn Any {
        self
    }

    /// Return the return [`DataType`] of this [`PhysicalExpr`].
    fn data_type(&self, _input_schema: &Schema) -> Result<DataType> {
        Ok(DataType::Float64)
    }

    /// Return [`true`] as this expression returns `NULL` for empty [`RecordBatches`](RecordBatch).
    fn nullable(&self, _input_schema: &Schema) -> Result<bool> {
        Ok(true)
    }

    /// Evaluate this [`PhysicalExpr`] against `record_batch`.
    fn evaluate(&self, record_batch: &RecordBatch) -> Result<ColumnarValue> {
        // Reinterpret univariate_ids from int64 to uint64 to fix #187 as a stopgap until #197.
        let record_batch = storage::univariate_ids_int64_to_uint64(record_batch);

        modelardb_common::arrays!(
            record_batch,
            _univariate_ids,
            model_type_ids,
            start_times,
            end_times,
            timestamps,
            min_values,
            max_values,
            values,
            residuals,
            _error_array
        );

        let mut sum = 0.0;
        for row_index in 0..record_batch.num_rows() {
            let model_type_id = model_type_ids.value(row_index);
            let start_time = start_times.value(row_index);
            let end_time = end_times.value(row_index);
            let timestamps = timestamps.value(row_index);
            let min_value = min_values.value(row_index);
            let max_value = max_values.value(row_index);
            let values = values.value(row_index);
            let residuals = residuals.value(row_index);

            sum += modelardb_compression::sum(
                model_type_id,
                start_time,
                end_time,
                timestamps,
                min_value,
                max_value,
                values,
                residuals,
            ) as f64;
        }

        // Returning a Scalar fills an array with the value.
        let mut result = Float64Array::builder(1);
        result.append_value(sum);
        Ok(ColumnarValue::Array(Arc::new(result.finish())))
    }

    /// Return the list of [`PhysicalExprs`](PhysicalExpr) that provide input to this [`PhysicalExpr`].
    fn children(&self) -> Vec<&Arc<dyn PhysicalExpr>> {
        vec![]
    }

    /// Return [`DataFusionError`] as this [`PhysicalExpr`] never reads any input.
    fn with_new_children(
        self: Arc<Self>,
        _children: Vec<Arc<dyn PhysicalExpr>>,
    ) -> Result<Arc<dyn PhysicalExpr>> {
        Err(DataFusionError::Plan(
            "ModelSumPhysicalExpr does not support children.".to_owned(),
        ))
    }

    /// Feed this [`PhysicalExpr`] into `state`.
    fn dyn_hash(&self, state: &mut dyn Hasher) {
        let mut s = state;
        self.hash(&mut s);
    }
}

/// [`Accumulator`] that accumulates `SUM` computed directly from segments containing metadata and
/// models.
#[derive(Debug)]
struct ModelSumAccumulator {
    /// Current sum stored by the [`Accumulator`].
    sum: f64,
}

impl Accumulator for ModelSumAccumulator {
    /// Update the [`Accumulators`](Accumulator) state from `values`.
    fn update_batch(&mut self, values: &[ArrayRef]) -> Result<()> {
        for array in values {
            self.sum += array
                .as_any()
                .downcast_ref::<Float64Array>()
                .unwrap()
                .value(0);
        }
        Ok(())
    }

    /// Panics as this method should never be called.
    fn merge_batch(&mut self, _states: &[ArrayRef]) -> Result<()> {
        unreachable!()
    }

    /// Return the current state of the [`Accumulator`]. It must match
    /// [SumAccumulator](repository/datafusion/physical-expr/src/aggregate/sum.rs).
    fn state(&mut self) -> Result<Vec<ScalarValue>> {
        // After this, the accumulators state should be equivalent to when it was created.
        let state = vec![ScalarValue::Float64(Some(self.sum))];
        self.sum = 0.0;
        Ok(state)
    }

    /// Panics as this method should never be called.
    fn evaluate(&mut self) -> Result<ScalarValue> {
        // After this, the accumulators state should be equivalent to when it was created.
        unreachable!()
    }

    /// Return the size of the [`Accumulator`] including `Self`.
    fn size(&self) -> usize {
        mem::size_of_val(self)
    }
}

/// [`PhysicalExpr`] that computes `AVG` directly from segments containing metadata and models.
#[derive(Debug, Hash)]
pub struct ModelAvgPhysicalExpr {}

impl Display for ModelAvgPhysicalExpr {
    fn fmt(&self, f: &mut Formatter) -> std::fmt::Result {
        write!(f, "ModelAvgPhysicalExpr(Float64)")
    }
}

/// Enable equal and not equal for [`Any`] and [`ModelAvgPhysicalExpr`].
impl PartialEq<dyn Any> for ModelAvgPhysicalExpr {
    fn eq(&self, other: &dyn Any) -> bool {
        self == other
    }
}

impl PhysicalExpr for ModelAvgPhysicalExpr {
    /// Return `self` as [`Any`] so it can be downcast.
    fn as_any(&self) -> &dyn Any {
        self
    }

    /// Return the return [`DataType`] of this [`PhysicalExpr`].
    fn data_type(&self, _input_schema: &Schema) -> Result<DataType> {
        Ok(DataType::Float64)
    }

    /// Return [`true`] as this expression returns `NULL` for empty [`RecordBatches`](RecordBatch).
    fn nullable(&self, _input_schema: &Schema) -> Result<bool> {
        Ok(true)
    }

    /// Evaluate this [`PhysicalExpr`] against `record_batch`.
    fn evaluate(&self, record_batch: &RecordBatch) -> Result<ColumnarValue> {
        // Reinterpret univariate_ids from int64 to uint64 to fix #187 as a stopgap until #197.
        let record_batch = storage::univariate_ids_int64_to_uint64(record_batch);

        modelardb_common::arrays!(
            record_batch,
            _univariate_ids,
            model_type_ids,
            start_times,
            end_times,
            timestamps,
            min_values,
            max_values,
            values,
            residuals,
            _error_array
        );

        let mut sum = 0.0;
        let mut count: usize = 0;
        for row_index in 0..record_batch.num_rows() {
            let model_type_id = model_type_ids.value(row_index);
            let start_time = start_times.value(row_index);
            let end_time = end_times.value(row_index);
            let timestamps = timestamps.value(row_index);
            let min_value = min_values.value(row_index);
            let max_value = max_values.value(row_index);
            let values = values.value(row_index);
            let residuals = residuals.value(row_index);

            sum += modelardb_compression::sum(
                model_type_id,
                start_time,
                end_time,
                timestamps,
                min_value,
                max_value,
                values,
                residuals,
            );

            count += modelardb_compression::len(start_time, end_time, timestamps);
        }

        // Returning a Scalar fills an array with the value.
        let mut result = Float64Array::builder(2);
        result.append_value(sum as f64);
        result.append_value(count as f64);
        Ok(ColumnarValue::Array(Arc::new(result.finish())))
    }

    /// Return the list of [`PhysicalExprs`](PhysicalExpr) that provide input to this [`PhysicalExpr`].
    fn children(&self) -> Vec<&Arc<dyn PhysicalExpr>> {
        vec![]
    }

    /// Return [`DataFusionError`] as this [`PhysicalExpr`] never reads any input.
    fn with_new_children(
        self: Arc<Self>,
        _children: Vec<Arc<dyn PhysicalExpr>>,
    ) -> Result<Arc<dyn PhysicalExpr>> {
        Err(DataFusionError::Plan(
            "ModelAvgPhysicalExpr does not support children.".to_owned(),
        ))
    }

    /// Feed this [`PhysicalExpr`] into `state`.
    fn dyn_hash(&self, state: &mut dyn Hasher) {
        let mut s = state;
        self.hash(&mut s);
    }
}

/// [`Accumulator`] that accumulates `AVG` computed directly from segments containing metadata and
/// models.
#[derive(Debug)]
struct ModelAvgAccumulator {
    /// The current sum stored in the [`Accumulator`].
    sum: f64,
    /// The current count stored in the [`Accumulator`].
    count: u64,
}

impl Accumulator for ModelAvgAccumulator {
    /// Update the [`Accumulators`](Accumulator) state from `values`.
    fn update_batch(&mut self, values: &[ArrayRef]) -> Result<()> {
        for array in values {
            let array = array.as_any().downcast_ref::<Float64Array>().unwrap();
            self.sum += array.value(0);
            self.count += array.value(1) as u64;
        }
        Ok(())
    }

    /// Panics as this method should never be called.
    fn merge_batch(&mut self, _states: &[ArrayRef]) -> Result<()> {
        unreachable!()
    }

    /// Return the current state of the [`Accumulator`]. It must match
    /// [AvgAccumulator](repository/datafusion/physical-expr/src/aggregate/average.rs).
    fn state(&mut self) -> Result<Vec<ScalarValue>> {
        // After this, the accumulators state should be equivalent to when it was created.
        let state = vec![
            ScalarValue::UInt64(Some(self.count)),
            ScalarValue::Float64(Some(self.sum)),
        ];
        self.sum = 0.0;
        self.count = 0;
        Ok(state)
    }

    /// Panics as this method should never be called.
    fn evaluate(&mut self) -> Result<ScalarValue> {
        // After this, the accumulators state should be equivalent to when it was created.
        unreachable!()
    }

    /// Return the size of the [`Accumulator`] including `Self`.
    fn size(&self) -> usize {
        mem::size_of_val(self)
    }
}

#[cfg(test)]
mod tests {
    use super::*;

    use std::any::TypeId;

    use datafusion::datasource::physical_plan::parquet::ParquetExec;
    use datafusion::physical_plan::aggregates::AggregateExec;
    use datafusion::physical_plan::coalesce_batches::CoalesceBatchesExec;
    use datafusion::physical_plan::coalesce_partitions::CoalescePartitionsExec;
    use datafusion::physical_plan::filter::FilterExec;
<<<<<<< HEAD
    use modelardb_common::metadata::table_metadata_manager::TableMetadataManager;
    use modelardb_common::test;
    use modelardb_common::types::ServerMode;
    use object_store::local::LocalFileSystem;
    use object_store::path::Path;
=======
    use modelardb_common::storage::DeltaLake;
    use modelardb_common::test;
    use modelardb_common::types::ServerMode;
>>>>>>> b9c64db0
    use tempfile::TempDir;
    use tokio::runtime::Runtime;

    use crate::context::Context;
    use crate::query::grid_exec::GridExec;
    use crate::query::model_table::ModelTable;
    use crate::{ClusterMode, DataFolders};

    // Tests for ModelSimpleAggregatesPhysicalOptimizerRule.
    #[tokio::test]
    async fn test_rewrite_aggregate_on_one_column_without_predicates() {
        let temp_dir = tempfile::tempdir().unwrap();
        let query = &format!("SELECT COUNT(field_1) FROM {}", test::MODEL_TABLE_NAME);
        let physical_plan = query_optimized_physical_query_plan(&temp_dir, query).await;

        let expected_plan = vec![
            vec![TypeId::of::<AggregateExec>()],
            vec![TypeId::of::<CoalescePartitionsExec>()],
            vec![TypeId::of::<AggregateExec>()],
            vec![TypeId::of::<ParquetExec>()],
        ];

        assert_eq_physical_plan_expected(physical_plan, &expected_plan);
    }

    #[tokio::test]
    async fn test_rewrite_aggregates_on_one_column_without_predicates() {
        // Apache Arrow DataFusion 30 creates two input columns to AggregateExec when both SUM and
        // AVG is computed in the same query, so for now, multiple queries are used for the test.
        let query_no_avg = &format!(
            "SELECT COUNT(field_1), MIN(field_1), MAX(field_1), SUM(field_1) FROM {}",
            test::MODEL_TABLE_NAME
        );
        let query_only_avg = &format!("SELECT AVG(field_1) FROM {}", test::MODEL_TABLE_NAME);

        let expected_plan = vec![
            vec![TypeId::of::<AggregateExec>()],
            vec![TypeId::of::<CoalescePartitionsExec>()],
            vec![TypeId::of::<AggregateExec>()],
            vec![TypeId::of::<ParquetExec>()],
        ];

        for query in [query_no_avg, query_only_avg] {
            let temp_dir = tempfile::tempdir().unwrap();

            let physical_plan = query_optimized_physical_query_plan(&temp_dir, query).await;
            assert_eq_physical_plan_expected(physical_plan, &expected_plan);
        }
    }

    #[tokio::test]
    async fn test_do_not_rewrite_aggregate_on_one_column_with_predicates() {
        let temp_dir = tempfile::tempdir().unwrap();
        let query = &format!(
            "SELECT COUNT(field_1) FROM {} WHERE field_1 = 37.0",
            test::MODEL_TABLE_NAME
        );
        let physical_plan = query_optimized_physical_query_plan(&temp_dir, query).await;

        let expected_plan = vec![
            vec![TypeId::of::<AggregateExec>()],
            vec![TypeId::of::<CoalescePartitionsExec>()],
            vec![TypeId::of::<AggregateExec>()],
            vec![TypeId::of::<CoalesceBatchesExec>()],
            vec![TypeId::of::<FilterExec>()],
            vec![TypeId::of::<RepartitionExec>()],
            vec![TypeId::of::<SortedJoinExec>()],
            vec![TypeId::of::<GridExec>()],
            vec![TypeId::of::<ParquetExec>()],
        ];

        assert_eq_physical_plan_expected(physical_plan, &expected_plan);
    }

    #[tokio::test]
    async fn test_do_not_rewrite_aggregate_on_multiple_columns_without_predicates() {
        let temp_dir = tempfile::tempdir().unwrap();
        let query = &format!(
            "SELECT COUNT(field_1), COUNT(field_2) FROM {}",
            test::MODEL_TABLE_NAME
        );
        let physical_plan = query_optimized_physical_query_plan(&temp_dir, query).await;

        let expected_plan = vec![
            vec![TypeId::of::<AggregateExec>()],
            vec![TypeId::of::<CoalescePartitionsExec>()],
            vec![TypeId::of::<AggregateExec>()],
            vec![TypeId::of::<RepartitionExec>()],
            vec![TypeId::of::<SortedJoinExec>()],
            vec![TypeId::of::<GridExec>(), TypeId::of::<GridExec>()],
            vec![TypeId::of::<ParquetExec>(), TypeId::of::<ParquetExec>()],
        ];

        assert_eq_physical_plan_expected(physical_plan, &expected_plan);
    }

    /// Parse, plan, and optimize the `query` for execution on data in `path`.
    async fn query_optimized_physical_query_plan(
        temp_dir: &TempDir,
        query: &str,
    ) -> Arc<dyn ExecutionPlan> {
        let local_data_folder =
<<<<<<< HEAD
            Arc::new(LocalFileSystem::new_with_prefix(temp_dir.path()).unwrap());
        let table_metadata_manager = Arc::new(
            TableMetadataManager::try_from_path(Path::from_absolute_path(temp_dir.path()).unwrap())
                .await
                .unwrap(),
        );
=======
            Arc::new(DeltaLake::try_from_local_path(temp_dir.path().to_str().unwrap()).unwrap());
>>>>>>> b9c64db0

        // Create a simple context.
        let context = Arc::new(
            Context::try_new(
                Arc::new(Runtime::new().unwrap()),
<<<<<<< HEAD
                &DataFolders {
                    local_data_folder: (local_data_folder.clone(), table_metadata_manager),
=======
                DataFolders {
                    local_data_folder: local_data_folder.clone(),
>>>>>>> b9c64db0
                    remote_data_folder: None,
                    query_data_folder: local_data_folder,
                },
                ClusterMode::SingleNode,
                ServerMode::Edge,
            )
            .await
            .unwrap(),
        );

        let model_table_metadata = test::model_table_metadata_arc();

        context
            .data_folders
            .local_data_folder
            .create_delta_lake_model_table(&model_table_metadata.name)
            .await
            .unwrap();

        context
            .table_metadata_manager
            .save_model_table_metadata(&model_table_metadata, test::MODEL_TABLE_SQL)
            .await
            .unwrap();

        context
            .session
            .register_table(
                test::MODEL_TABLE_NAME,
                ModelTable::new(context.clone(), model_table_metadata),
            )
            .unwrap();

        context
            .session
            .sql(query)
            .await
            .unwrap()
            .create_physical_plan()
            .await
            .unwrap()
    }

    /// Assert that `physical_plan` and `expected_plan` contain the same operators. `expected_plan`
    /// only contains the type ids so the tests do not have to construct the actual operators.
    fn assert_eq_physical_plan_expected(
        physical_plan: Arc<dyn ExecutionPlan>,
        expected_plan: &[Vec<TypeId>],
    ) {
        let mut level = 0;
        let mut current_execs = vec![physical_plan];
        let mut next_execs = vec![];

        while !current_execs.is_empty() {
            let expected_execs = &expected_plan[level];
            assert_eq!(current_execs.len(), expected_execs.len());

            for (current, expected) in current_execs.iter().zip(expected_execs) {
                assert_eq!(current.as_any().type_id(), *expected);
                next_execs.extend(current.children().iter().map(|exec| (*exec).clone()));
            }

            level += 1;
            current_execs = next_execs;
            next_execs = vec![];
        }
    }
}<|MERGE_RESOLUTION|>--- conflicted
+++ resolved
@@ -1038,17 +1038,12 @@
     use datafusion::physical_plan::coalesce_batches::CoalesceBatchesExec;
     use datafusion::physical_plan::coalesce_partitions::CoalescePartitionsExec;
     use datafusion::physical_plan::filter::FilterExec;
-<<<<<<< HEAD
     use modelardb_common::metadata::table_metadata_manager::TableMetadataManager;
     use modelardb_common::test;
+		use modelardb_common::storage::DeltaLake;
     use modelardb_common::types::ServerMode;
     use object_store::local::LocalFileSystem;
     use object_store::path::Path;
-=======
-    use modelardb_common::storage::DeltaLake;
-    use modelardb_common::test;
-    use modelardb_common::types::ServerMode;
->>>>>>> b9c64db0
     use tempfile::TempDir;
     use tokio::runtime::Runtime;
 
@@ -1150,29 +1145,19 @@
         temp_dir: &TempDir,
         query: &str,
     ) -> Arc<dyn ExecutionPlan> {
-        let local_data_folder =
-<<<<<<< HEAD
-            Arc::new(LocalFileSystem::new_with_prefix(temp_dir.path()).unwrap());
+        let local_data_folder = Arc::new(DeltaLake::try_from_local_path(temp_dir.path().to_str().unwrap()).unwrap());
         let table_metadata_manager = Arc::new(
             TableMetadataManager::try_from_path(Path::from_absolute_path(temp_dir.path()).unwrap())
                 .await
                 .unwrap(),
         );
-=======
-            Arc::new(DeltaLake::try_from_local_path(temp_dir.path().to_str().unwrap()).unwrap());
->>>>>>> b9c64db0
 
         // Create a simple context.
         let context = Arc::new(
             Context::try_new(
                 Arc::new(Runtime::new().unwrap()),
-<<<<<<< HEAD
-                &DataFolders {
+                DataFolders {
                     local_data_folder: (local_data_folder.clone(), table_metadata_manager),
-=======
-                DataFolders {
-                    local_data_folder: local_data_folder.clone(),
->>>>>>> b9c64db0
                     remote_data_folder: None,
                     query_data_folder: local_data_folder,
                 },
