/* Copyright 2021 The ModelarDB Contributors
 *
 * Licensed under the Apache License, Version 2.0 (the "License");
 * you may not use this file except in compliance with the License.
 * You may obtain a copy of the License at
 *
 *     http://www.apache.org/licenses/LICENSE-2.0
 *
 * Unless required by applicable law or agreed to in writing, software
 * distributed under the License is distributed on an "AS IS" BASIS,
 * WITHOUT WARRANTIES OR CONDITIONS OF ANY KIND, either express or implied.
 * See the License for the specific language governing permissions and
 * limitations under the License.
 */

//! Implementation of a request handler for Apache Arrow Flight in the form of
//! [`FlightServiceHandler`]. An Apache Arrow Flight server that process requests
//! using [`FlightServiceHandler`] can be started with [`start_apache_arrow_flight_server()`].

use std::collections::HashMap;
use std::error::Error;
use std::net::SocketAddr;
use std::str;
use std::sync::Arc;

use arrow_flight::flight_service_server::{FlightService, FlightServiceServer};
use arrow_flight::{
    utils, Action, ActionType, Criteria, Empty, FlightData, FlightDescriptor, FlightInfo,
    HandshakeRequest, HandshakeResponse, PutResult, Result as FlightResult, SchemaAsIpc,
    SchemaResult, Ticket,
};
use datafusion::arrow::array::{
    ArrayRef, ListBuilder, StringArray, StringBuilder, UInt32Builder, UInt64Array,
};
use datafusion::arrow::datatypes::SchemaRef;
use datafusion::arrow::error::ArrowError;
use datafusion::arrow::ipc::writer::{
    DictionaryTracker, IpcDataGenerator, IpcWriteOptions, StreamWriter,
};
use datafusion::arrow::record_batch::RecordBatch;
use datafusion::common::DFSchema;
use datafusion::physical_plan::SendableRecordBatchStream;
use futures::stream::{self, BoxStream};
use futures::StreamExt;
use modelardb_common::arguments::{decode_argument, parse_object_store_arguments};
use modelardb_common::metadata::model_table_metadata::ModelTableMetadata;
use modelardb_common::metadata::normalize_name;
use modelardb_common::schemas::{CONFIGURATION_SCHEMA, METRIC_SCHEMA};
use modelardb_common::types::{ClusterMode, ServerMode, TimestampBuilder};
use tokio::runtime::Runtime;
use tokio::sync::mpsc::{self, Sender};
use tokio::task;
use tokio_stream::wrappers::ReceiverStream;
use tonic::metadata::MetadataMap;
use tonic::transport::Server;
use tonic::{Request, Response, Status, Streaming};
use tracing::{debug, error, info};

use crate::context::Context;
<<<<<<< HEAD
use crate::query::ModelTable;
=======
use crate::metadata::MetadataManager;
use crate::parser::{self, ValidStatement};
use crate::query::ModelTable;
use crate::storage::{StorageEngine, COMPRESSED_DATA_FOLDER};
>>>>>>> fe7dd318

/// Start an Apache Arrow Flight server on 0.0.0.0:`port` that pass `context` to
/// the methods that process the requests through [`FlightServiceHandler`].
pub fn start_apache_arrow_flight_server(
    context: Arc<Context>,
    runtime: &Arc<Runtime>,
    port: u16,
) -> Result<(), Box<dyn Error>> {
    let localhost_with_port = "0.0.0.0:".to_owned() + &port.to_string();
    let localhost_with_port: SocketAddr = localhost_with_port.parse()?;
    let handler = FlightServiceHandler::new(context);

    // Increase the maximum message size from 4 MiB to 16 MiB to allow bulk-loading larger batches.
    let flight_service_server =
        FlightServiceServer::new(handler).max_decoding_message_size(16777216);

    info!("Starting Apache Arrow Flight on {}.", localhost_with_port);
    runtime
        .block_on(async {
            Server::builder()
                .add_service(flight_service_server)
                .serve(localhost_with_port)
                .await
        })
        .map_err(|e| e.into())
}

/// Read [`RecordBatches`](RecordBatch) from `query_result_stream` and send them one at a time to
/// [`FlightService`] using `sender`. Returns [`Status`] with the code [`tonic::Code::Internal`] if
/// the result cannot be sent through `sender`.
async fn send_query_result(
    df_schema: DFSchema,
    mut query_result_stream: SendableRecordBatchStream,
    sender: Sender<Result<FlightData, Status>>,
) -> Result<(), Status> {
    // Serialize and send the schema.
    let options = IpcWriteOptions::default();
    let schema_as_flight_data = SchemaAsIpc::new(&df_schema.into(), &options).into();
    send_flight_data(&sender, Ok(schema_as_flight_data)).await?;

    // Serialize and send the query result.
    let data_generator = IpcDataGenerator::default();
    let writer_options = IpcWriteOptions::default();
    let mut dictionary_tracker = DictionaryTracker::new(false);

    while let Some(maybe_record_batch) = query_result_stream.next().await {
        // If a record batch is not returned the client is informed about the error.
        let record_batch = match maybe_record_batch {
            Ok(record_batch) => record_batch,
            Err(error) => {
                let status = Status::invalid_argument(error.to_string());
                return send_flight_data(&sender, Err(status)).await;
            }
        };

        // unwrap() is safe as the result is produced by Apache Arrow DataFusion.
        let (encoded_dictionaries, encoded_batch) = data_generator
            .encoded_batch(&record_batch, &mut dictionary_tracker, &writer_options)
            .unwrap();

        for encoded_dictionary in encoded_dictionaries {
            send_flight_data(&sender, Ok(encoded_dictionary.into())).await?;
        }
        send_flight_data(&sender, Ok(encoded_batch.into())).await?;
    }

    Ok(())
}

/// Send `flight_data_or_error` to [`FlightService`] using `sender`. Returns [`Status`] with the
/// code [`tonic::Code::Internal`] if the result cannot be send through `sender`.
async fn send_flight_data(
    sender: &Sender<Result<FlightData, Status>>,
    flight_data_or_error: Result<FlightData, Status>,
) -> Result<(), Status> {
    sender
        .send(flight_data_or_error)
        .await
        .map_err(|error| Status::internal(error.to_string()))
}

/// Write the schema and corresponding record batch to a stream within a gRPC response.
fn send_record_batch(
    schema: SchemaRef,
    batch: RecordBatch,
) -> Result<Response<<FlightServiceHandler as FlightService>::DoActionStream>, Status> {
    let options = IpcWriteOptions::default();
    let mut writer = StreamWriter::try_new_with_options(vec![], &schema, options)
        .map_err(|error| Status::internal(error.to_string()))?;

    writer
        .write(&batch)
        .map_err(|error| Status::internal(error.to_string()))?;
    let batch_bytes = writer
        .into_inner()
        .map_err(|error| Status::internal(error.to_string()))?;

    Ok(Response::new(Box::pin(stream::once(async {
        Ok(FlightResult {
            body: batch_bytes.into(),
        })
    }))))
}

/// Handler for processing Apache Arrow Flight requests.
/// [`FlightServiceHandler`] is based on the [Apache Arrow Flight examples]
/// published under Apache2.
///
/// [Apache Arrow Flight examples]: https://github.com/apache/arrow-rs/blob/master/arrow-flight/examples
struct FlightServiceHandler {
    /// Singleton that provides access to the system's components.
    context: Arc<Context>,
    /// Pre-allocated static argument for [`utils::flight_data_to_arrow_batch`].
    /// For more information about the use of dictionaries in Apache Arrow see
    /// the [Arrow Columnar Format].
    ///
    /// [Arrow Columnar Format]: https://arrow.apache.org/docs/format/Columnar.html
    dictionaries_by_id: HashMap<i64, ArrayRef>,
}

impl FlightServiceHandler {
    pub fn new(context: Arc<Context>) -> FlightServiceHandler {
        Self {
            context,
            dictionaries_by_id: HashMap::new(),
        }
    }

<<<<<<< HEAD
    /// Return the table stored as the first element in
    /// [`FlightDescriptor.path`], otherwise a [`Status`] that specifies that
    /// the table name is missing.
    fn table_name_from_flight_descriptor<'a>(
        &'a self,
        flight_descriptor: &'a FlightDescriptor,
    ) -> Result<&String, Status> {
        flight_descriptor
            .path
            .get(0)
            .ok_or_else(|| Status::invalid_argument("No table name in FlightDescriptor.path."))
    }

    /// Lookup the [`ModelTableMetadata`] of the model table with name
    /// `table_name` if it exists. Specifically, the method returns:
    /// * [`ModelTableMetadata`] if a model table with the name `table_name`
    /// exists.
    /// * [`None`] if a table with the name `table_name` exists.
    /// * [`Status`] if the default catalog, the default schema, a table with
    /// the name `table_name`, or a model table with the name `table_name` does
    /// not exists.
    async fn model_table_metadata_from_default_database_schema(
        &self,
        table_name: &str,
    ) -> Result<Option<Arc<ModelTableMetadata>>, Status> {
        let database_schema = self.context.default_database_schema()?;

        let table = database_schema
            .table(table_name)
            .await
            .ok_or_else(|| Status::not_found("Table does not exist."))?;

        if let Some(model_table) = table.as_any().downcast_ref::<ModelTable>() {
            Ok(Some(model_table.model_table_metadata()))
        } else {
            Ok(None)
        }
    }

=======
>>>>>>> fe7dd318
    /// While there is still more data to receive, ingest the data into the
    /// table.
    async fn ingest_into_table(
        &self,
        table_name: &str,
        schema: &SchemaRef,
        flight_data_stream: &mut Streaming<FlightData>,
    ) -> Result<(), Status> {
        // Retrieve the data until the request does not contain any more data.
        while let Some(flight_data) = flight_data_stream.next().await {
            let record_batch = self.flight_data_to_record_batch(&flight_data?, schema)?;
            let storage_engine = self.context.storage_engine.write().await;

            // Write record_batch to the table with table_name as a compressed Apache Parquet file.
            storage_engine
                .insert_record_batch(table_name, record_batch)
                .await
                .map_err(|error| {
                    Status::internal(format!(
                        "Data could not be ingested into {table_name}: {error}"
                    ))
                })?;
        }

        Ok(())
    }

    /// While there is still more data to receive, ingest the data into the
    /// storage engine.
    async fn ingest_into_model_table(
        &self,
        model_table_metadata: Arc<ModelTableMetadata>,
        flight_data_stream: &mut Streaming<FlightData>,
    ) -> Result<(), Status> {
        // Retrieve the data until the request does not contain any more data.
        while let Some(flight_data) = flight_data_stream.next().await {
            let data_points =
                self.flight_data_to_record_batch(&flight_data?, &model_table_metadata.schema)?;
            let mut storage_engine = self.context.storage_engine.write().await;

            // Note that the storage engine returns when the data is stored in memory, which means
            // the data could be lost if the system crashes right after ingesting the data.
            storage_engine
                .insert_data_points(model_table_metadata.clone(), data_points)
                .await
                .map_err(|error| {
                    Status::internal(format!("Data could not be ingested: {error}"))
                })?;
        }

        Ok(())
    }

    /// Return the table stored as the first element in
    /// [`FlightDescriptor.path`], otherwise a [`Status`] that specifies that
    /// the table name is missing.
    fn table_name_from_flight_descriptor<'a>(
        &'a self,
        flight_descriptor: &'a FlightDescriptor,
    ) -> Result<&String, Status> {
        flight_descriptor
            .path
            .get(0)
            .ok_or_else(|| Status::invalid_argument("No table name in FlightDescriptor.path."))
    }

    /// Convert `flight_data` to a [`RecordBatch`].
    fn flight_data_to_record_batch(
        &self,
        flight_data: &FlightData,
        schema: &SchemaRef,
    ) -> Result<RecordBatch, Status> {
        debug_assert_eq!(flight_data.flight_descriptor, None);

        utils::flight_data_to_arrow_batch(flight_data, schema.clone(), &self.dictionaries_by_id)
            .map_err(|error| Status::invalid_argument(error.to_string()))
    }

    /// If the server was started with a manager, and the requested action is restricted to only
    /// be called by the manager, check that the request actually came from the manager. If the
    /// request is valid, return [`Ok`], otherwise return [`Status`].
    async fn validate_action_request(
        &self,
        action_type: &str,
        metadata: MetadataMap,
    ) -> Result<(), Status> {
        let configuration_manager = self.context.configuration_manager.read().await;

        if let ClusterMode::MultiNode(_manager_url, key) = configuration_manager.cluster_mode() {
            // If the server is started with a manager, these actions require a manager key.
            let restricted_actions = [
                "CommandStatementUpdate",
                "UpdateRemoteObjectStore",
                "KillEdge",
            ];

            if restricted_actions.iter().any(|&a| a == action_type) {
                let request_key = metadata
                    .get("x-manager-key")
                    .ok_or(Status::unauthenticated("Missing manager key."))?;

                if key != request_key {
                    return Err(Status::unauthenticated("Manager key is invalid."));
                }
            }
        }

        Ok(())
    }
}

#[tonic::async_trait]
impl FlightService for FlightServiceHandler {
    type HandshakeStream = BoxStream<'static, Result<HandshakeResponse, Status>>;
    type ListFlightsStream = BoxStream<'static, Result<FlightInfo, Status>>;
    type DoGetStream = BoxStream<'static, Result<FlightData, Status>>;
    type DoPutStream = BoxStream<'static, Result<PutResult, Status>>;
    type DoExchangeStream = BoxStream<'static, Result<FlightData, Status>>;
    type DoActionStream = BoxStream<'static, Result<FlightResult, Status>>;
    type ListActionsStream = BoxStream<'static, Result<ActionType, Status>>;

    /// Not implemented.
    async fn handshake(
        &self,
        _request: Request<Streaming<HandshakeRequest>>,
    ) -> Result<Response<Self::HandshakeStream>, Status> {
        Err(Status::unimplemented("Not implemented."))
    }

    /// Provide the name of all tables in the catalog.
    async fn list_flights(
        &self,
        _request: Request<Criteria>,
    ) -> Result<Response<Self::ListFlightsStream>, Status> {
<<<<<<< HEAD
        let table_names = self.context.default_database_schema()?.table_names();
=======
        let table_names = self
            .context
            .default_database_schema()
            .map_err(|error| Status::internal(error.to_string()))?
            .table_names();
>>>>>>> fe7dd318
        let flight_descriptor = FlightDescriptor::new_path(table_names);
        let flight_info = FlightInfo::new().with_descriptor(flight_descriptor);

        let output = stream::once(async { Ok(flight_info) });
        Ok(Response::new(Box::pin(output)))
    }

    /// Not implemented.
    async fn get_flight_info(
        &self,
        _request: Request<FlightDescriptor>,
    ) -> Result<Response<FlightInfo>, Status> {
        Err(Status::unimplemented("Not implemented."))
    }

    /// Provide the schema of a table in the catalog. The name of the table must
    /// be provided as the first element in `FlightDescriptor.path`.
    async fn get_schema(
        &self,
        request: Request<FlightDescriptor>,
    ) -> Result<Response<SchemaResult>, Status> {
        let flight_descriptor = request.into_inner();
        let table_name = self.table_name_from_flight_descriptor(&flight_descriptor)?;
        let schema = self
            .context
            .schema_of_table_in_default_database_schema(table_name)
            .await
            .map_err(|error| Status::invalid_argument(error.to_string()))?;

        let options = IpcWriteOptions::default();
        let schema_as_ipc = SchemaAsIpc::new(&schema, &options);
        let schema_result = schema_as_ipc
            .try_into()
            .map_err(|error: ArrowError| Status::internal(error.to_string()))?;
        Ok(Response::new(schema_result))
    }

    /// Execute a SQL query provided in UTF-8 and return the schema of the query
    /// result followed by the query result.
    async fn do_get(
        &self,
        request: Request<Ticket>,
    ) -> Result<Response<Self::DoGetStream>, Status> {
        let ticket = request.into_inner();

        // Extract the query.
        let query = str::from_utf8(&ticket.ticket)
            .map_err(|error| Status::invalid_argument(error.to_string()))?
            .to_owned();

        // Plan the query.
        info!("Executing the query: {}.", query);
        let session = self.context.session.clone();
        let data_frame = session
            .sql(&query)
            .await
            .map_err(|error| Status::invalid_argument(error.to_string()))?;

        // Execute the query.
        let df_schema = data_frame.schema().to_owned();
        let query_result_stream = data_frame
            .execute_stream()
            .await
            .map_err(|error| Status::invalid_argument(error.to_string()))?;

        // Send the result, a channel is needed as sync is not implemented for RecordBatchStream.
        // A buffer size of two is used based on Apache Arrow DataFusion and Apache Arrow Ballista.
        let (sender, receiver) = mpsc::channel(2);

        task::spawn(async move {
            // Errors cannot be sent to the client if there is an error with the channel, if such an
            // error occurs it is logged using error!(). Simply calling await! on the JoinHandle
            // returned by task::spawn is also not an option as it waits until send_query_result()
            // returns and thus creates a deadlock since the results are never read from receiver.
            if let Err(error) = send_query_result(df_schema, query_result_stream, sender).await {
                error!(
                    "Failed to send the result for '{}' due to: {}.",
                    query, error
                );
            }
        });

        Ok(Response::new(Box::pin(ReceiverStream::new(receiver))))
    }

    /// Insert data points into a table. The name of the table must be provided
    /// as the first element of `FlightDescriptor.path` and the schema of the
    /// data points must match the schema of the table. If the data points are
    /// all inserted an empty stream is returned as confirmation, otherwise, a
    /// `Status` specifying what error occurred is returned.
    async fn do_put(
        &self,
        request: Request<Streaming<FlightData>>,
    ) -> Result<Response<Self::DoPutStream>, Status> {
        let mut flight_data_stream = request.into_inner();

        // Extract the table name and schema.
        let flight_data = flight_data_stream
            .next()
            .await
            .ok_or_else(|| Status::invalid_argument("Missing FlightData."))??;

        let flight_descriptor = flight_data
            .flight_descriptor
            .ok_or_else(|| Status::invalid_argument("Missing FlightDescriptor."))?;
        let table_name = self.table_name_from_flight_descriptor(&flight_descriptor)?;
        let normalized_table_name = normalize_name(table_name);

        // Handle the data based on whether it is a normal table or a model table.
        if let Some(model_table_metadata) = self
            .context
            .model_table_metadata_from_default_database_schema(&normalized_table_name)
            .await
            .map_err(|error| Status::invalid_argument(error.to_string()))?
        {
            debug!("Writing data to model table '{}'.", normalized_table_name);
            self.ingest_into_model_table(model_table_metadata, &mut flight_data_stream)
                .await?;
        } else {
            debug!("Writing data to table '{}'.", normalized_table_name);
            let schema = self
                .context
                .schema_of_table_in_default_database_schema(&normalized_table_name)
                .await
                .map_err(|error| Status::invalid_argument(error.to_string()))?;
            self.ingest_into_table(&normalized_table_name, &schema, &mut flight_data_stream)
                .await?;
        }

        // Confirm the data was received.
        Ok(Response::new(Box::pin(stream::empty())))
    }

    /// Not implemented.
    async fn do_exchange(
        &self,
        _request: Request<Streaming<FlightData>>,
    ) -> Result<Response<Self::DoExchangeStream>, Status> {
        Err(Status::unimplemented("Not implemented."))
    }

    /// Perform a specific action based on the type of the action in `request`. Currently the
    /// following actions are supported:
    /// * `CommandStatementUpdate`: Execute a SQL query containing a command that does not
    /// return a result. These commands can be `CREATE TABLE table_name(...` which creates a
    /// normal table, and `CREATE MODEL TABLE table_name(...` which creates a model table.
    /// * `FlushMemory`: Flush all data that is currently in memory to disk. This compresses the
    /// uncompressed data currently in memory and then flushes all compressed data in the storage
    /// engine to disk.
    /// * `FlushEdge`: An extension of the `FlushMemory` action that first flushes all data that is
    /// currently in memory to disk and then flushes all compressed data on disk to the remote
    /// object store. Note that data is only transferred to the remote object store if one was
    /// provided when starting the server.
    /// * `KillEdge`: An extension of the `FlushEdge` action that first flushes all data to disk,
    /// then flushes all compressed data to the remote object store, and finally kills the process
    /// that is running the server. Note that since the process is killed, a conventional response
    /// cannot be returned.
    /// * `CollectMetrics`: Collect internal metrics describing the amount of memory used for
    /// uncompressed and compressed data, disk space used, and the number of data points ingested
    /// over time. Note that the metrics are cleared when collected, thus only the metrics
    /// recorded since the last call to `CollectMetrics` are returned.
    /// * `UpdateRemoteObjectStore`: Update the remote object store, overriding the current
    /// remote object store, if it exists. Each argument in the body should start with the size
    /// of the argument, immediately followed by the argument value. The first argument should be
    /// the object store type, specifically either 's3' or 'azureblobstorage'. The remaining
    /// arguments should be the arguments required to connect to the object store.
    /// * `GetConfiguration`: Get the current server configuration. The value of each setting in the
    /// configuration is returned in a single [`RecordBatch`].
    /// * `UpdateConfiguration`: Update a single setting in the configuration. Each argument in the
    /// body should start with the size of the argument, immediately followed by the argument value.
    /// The first argument should be the setting to update, specifically either
    /// 'uncompressed_reserved_memory_in_bytes' or 'compressed_reserved_memory_in_bytes'. The second
    /// argument should be the new value of the setting as an unsigned integer.
    async fn do_action(
        &self,
        request: Request<Action>,
    ) -> Result<Response<Self::DoActionStream>, Status> {
        let metadata = request.metadata().clone();
        let action = request.into_inner();
        info!("Received request to perform action '{}'.", action.r#type);

        self.validate_action_request(&action.r#type, metadata)
            .await?;

        if action.r#type == "CommandStatementUpdate" {
            // Read the SQL from the action.
            let sql = str::from_utf8(&action.body)
                .map_err(|error| Status::invalid_argument(error.to_string()))?;
            info!("Received request to execute '{}'.", sql);

<<<<<<< HEAD
            self.context
                .parse_and_create_table(sql, &self.context)
                .await?;
=======
            // Parse the SQL.
            let statement = parser::tokenize_and_parse_sql(sql)
                .map_err(|error| Status::invalid_argument(error.to_string()))?;

            // Perform semantic checks to ensure the parsed SQL is supported.
            let valid_statement = parser::semantic_checks_for_create_table(statement)
                .map_err(|error| Status::invalid_argument(error.to_string()))?;

            // Create the table or model table if it does not already exists.
            match valid_statement {
                ValidStatement::CreateTable { name, schema } => {
                    self.context
                        .check_if_table_exists(&name)
                        .await
                        .map_err(|error| Status::invalid_argument(error.to_string()))?;
                    self.register_and_save_table(name, schema).await?;
                }
                ValidStatement::CreateModelTable(model_table_metadata) => {
                    self.context
                        .check_if_table_exists(&model_table_metadata.name)
                        .await
                        .map_err(|error| Status::invalid_argument(error.to_string()))?;
                    self.register_and_save_model_table(model_table_metadata)
                        .await
                        .map_err(|error| Status::invalid_argument(error.to_string()))?;
                }
            };
>>>>>>> fe7dd318

            // Confirm the table was created.
            Ok(Response::new(Box::pin(stream::empty())))
        } else if action.r#type == "FlushMemory" {
            self.context
                .storage_engine
                .write()
                .await
                .flush()
                .await
                .map_err(Status::internal)?;

            // Confirm the data was flushed.
            Ok(Response::new(Box::pin(stream::empty())))
        } else if action.r#type == "FlushEdge" {
            let mut storage_engine = self.context.storage_engine.write().await;
            storage_engine.flush().await.map_err(Status::internal)?;
            storage_engine.transfer().await?;

            // Confirm the data was flushed.
            Ok(Response::new(Box::pin(stream::empty())))
        } else if action.r#type == "KillEdge" {
            let mut storage_engine = self.context.storage_engine.write().await;
            storage_engine.flush().await.map_err(Status::internal)?;
            storage_engine.transfer().await?;

            // Since the process is killed, a conventional response cannot be given. If the action
            // returns a "Stream removed" message, the edge was successfully flushed and killed.
            std::process::exit(0);
        } else if action.r#type == "CollectMetrics" {
            let mut storage_engine = self.context.storage_engine.write().await;
            let metrics = storage_engine.collect_metrics().await;

            // Extract the data from the metrics and insert it into Apache Arrow array builders.
            let mut metric_builder = StringBuilder::new();
            let mut timestamps_builder = ListBuilder::new(TimestampBuilder::new());
            let mut values_builder = ListBuilder::new(UInt32Builder::new());

            for (metric_name, (timestamps, values)) in metrics.iter() {
                metric_builder.append_value(metric_name.to_string());

                timestamps_builder
                    .values()
                    .append_slice(timestamps.values());
                timestamps_builder.append(true);

                values_builder.values().append_slice(values.values());
                values_builder.append(true);
            }

            let schema = METRIC_SCHEMA.clone();

            // Finish the builders and create the record batch containing the metrics.
            let batch = RecordBatch::try_new(
                schema.0.clone(),
                vec![
                    Arc::new(metric_builder.finish()),
                    Arc::new(timestamps_builder.finish()),
                    Arc::new(values_builder.finish()),
                ],
            )
            .unwrap();

            send_record_batch(schema.0, batch)
        } else if action.r#type == "UpdateRemoteObjectStore" {
            let configuration_manager = self.context.configuration_manager.read().await;

            // If on a cloud node, both the remote data folder and the query data folder should be updated.
            if configuration_manager.server_mode == ServerMode::Cloud {
                // TODO: The query data folder should be updated in the session context.
                return Err(Status::unimplemented(
                    "Currently not possible to update remote object store on cloud nodes.",
                ));
            }

            let object_store = parse_object_store_arguments(&action.body).await?;

            // Update the object store used for data transfers.
            let mut storage_engine = self.context.storage_engine.write().await;
            storage_engine
                .update_remote_data_folder(object_store)
                .await
                .map_err(|error| {
                    Status::internal(format!("Could not update remote data folder: {error}"))
                })?;

            // Confirm the remote object store was updated.
            Ok(Response::new(Box::pin(stream::empty())))
        } else if action.r#type == "GetConfiguration" {
            // Extract the configuration data from the configuration manager.
            let configuration_manager = self.context.configuration_manager.read().await;
            let settings = [
                "uncompressed_reserved_memory_in_bytes",
                "compressed_reserved_memory_in_bytes",
            ];
            let values = [
                configuration_manager.uncompressed_reserved_memory_in_bytes() as u64,
                configuration_manager.compressed_reserved_memory_in_bytes() as u64,
            ];

            let schema = CONFIGURATION_SCHEMA.clone();

            // Create the record batch with the current configuration.
            let batch = RecordBatch::try_new(
                schema.0.clone(),
                vec![
                    Arc::new(StringArray::from_iter_values(settings)),
                    Arc::new(UInt64Array::from_iter_values(values)),
                ],
            )
            .unwrap();

            send_record_batch(schema.0, batch)
        } else if action.r#type == "UpdateConfiguration" {
            let (setting, offset_data) = decode_argument(&action.body)?;
            let (new_value, _offset_data) = decode_argument(offset_data)?;
            let new_value: usize = new_value.parse().map_err(|error| {
                Status::invalid_argument(format!("New value for {setting} is not valid: {error}"))
            })?;

            let mut configuration_manager = self.context.configuration_manager.write().await;
            let storage_engine = self.context.storage_engine.clone();

            match setting {
                "uncompressed_reserved_memory_in_bytes" => {
                    configuration_manager
                        .set_uncompressed_reserved_memory_in_bytes(new_value, storage_engine)
                        .await;

                    Ok(())
                }
                "compressed_reserved_memory_in_bytes" => configuration_manager
                    .set_compressed_reserved_memory_in_bytes(new_value, storage_engine)
                    .await
                    .map_err(|error| Status::internal(error.to_string())),
                _ => Err(Status::unimplemented(format!(
                    "{setting} is not a valid setting in the server configuration."
                ))),
            }?;

            // Confirm the configuration was updated.
            Ok(Response::new(Box::pin(stream::empty())))
        } else {
            Err(Status::unimplemented("Action not implemented."))
        }
    }

    /// Return all available actions, including both a name and a description for each action.
    async fn list_actions(
        &self,
        _request: Request<Empty>,
    ) -> Result<Response<Self::ListActionsStream>, Status> {
        let command_statement_update_action = ActionType {
            r#type: "CommandStatementUpdate".to_owned(),
            description: "Execute a SQL query containing a single command that produce no results."
                .to_owned(),
        };

        let flush_memory_action = ActionType {
            r#type: "FlushMemory".to_owned(),
            description: "Flush the uncompressed data to disk by compressing and saving the data."
                .to_owned(),
        };

        let flush_edge_action = ActionType {
            r#type: "FlushEdge".to_owned(),
            description: "Flush uncompressed data to disk by compressing and saving the data and \
            transfer all compressed data to the remote object store."
                .to_owned(),
        };

        let kill_edge_action = ActionType {
            r#type: "KillEdge".to_owned(),
            description: "Flush uncompressed data to disk by compressing and saving the data, \
            transfer all compressed data to the remote object store, and kill the process \
            running the server."
                .to_owned(),
        };

        let collect_metrics_action = ActionType {
            r#type: "CollectMetrics".to_owned(),
            description:
            "Collect internal metrics describing the amount of used memory for uncompressed \
            and compressed data, used disk space, and ingested data points over time. The metrics are \
            cleared when collected."
                .to_owned(),
        };

        let update_remote_object_store_action = ActionType {
            r#type: "UpdateRemoteObjectStore".to_owned(),
            description: "Update the remote object store, overriding the current remote object \
            store, if it exists."
                .to_owned(),
        };

        let get_configuration_action = ActionType {
            r#type: "GetConfiguration".to_owned(),
            description: "Get the current server configuration.".to_owned(),
        };

        let update_configuration_action = ActionType {
            r#type: "UpdateConfiguration".to_owned(),
            description: "Update a specific setting in the server configuration.".to_owned(),
        };

        let output = stream::iter(vec![
            Ok(command_statement_update_action),
            Ok(flush_memory_action),
            Ok(flush_edge_action),
            Ok(kill_edge_action),
            Ok(collect_metrics_action),
            Ok(update_remote_object_store_action),
            Ok(get_configuration_action),
            Ok(update_configuration_action),
        ]);

        Ok(Response::new(Box::pin(output)))
    }
}<|MERGE_RESOLUTION|>--- conflicted
+++ resolved
@@ -57,14 +57,10 @@
 use tracing::{debug, error, info};
 
 use crate::context::Context;
-<<<<<<< HEAD
-use crate::query::ModelTable;
-=======
 use crate::metadata::MetadataManager;
 use crate::parser::{self, ValidStatement};
 use crate::query::ModelTable;
 use crate::storage::{StorageEngine, COMPRESSED_DATA_FOLDER};
->>>>>>> fe7dd318
 
 /// Start an Apache Arrow Flight server on 0.0.0.0:`port` that pass `context` to
 /// the methods that process the requests through [`FlightServiceHandler`].
@@ -193,7 +189,59 @@
         }
     }
 
-<<<<<<< HEAD
+    /// While there is still more data to receive, ingest the data into the
+    /// table.
+    async fn ingest_into_table(
+        &self,
+        table_name: &str,
+        schema: &SchemaRef,
+        flight_data_stream: &mut Streaming<FlightData>,
+    ) -> Result<(), Status> {
+        // Retrieve the data until the request does not contain any more data.
+        while let Some(flight_data) = flight_data_stream.next().await {
+            let record_batch = self.flight_data_to_record_batch(&flight_data?, schema)?;
+            let storage_engine = self.context.storage_engine.write().await;
+
+            // Write record_batch to the table with table_name as a compressed Apache Parquet file.
+            storage_engine
+                .insert_record_batch(table_name, record_batch)
+                .await
+                .map_err(|error| {
+                    Status::internal(format!(
+                        "Data could not be ingested into {table_name}: {error}"
+                    ))
+                })?;
+        }
+
+        Ok(())
+    }
+
+    /// While there is still more data to receive, ingest the data into the
+    /// storage engine.
+    async fn ingest_into_model_table(
+        &self,
+        model_table_metadata: Arc<ModelTableMetadata>,
+        flight_data_stream: &mut Streaming<FlightData>,
+    ) -> Result<(), Status> {
+        // Retrieve the data until the request does not contain any more data.
+        while let Some(flight_data) = flight_data_stream.next().await {
+            let data_points =
+                self.flight_data_to_record_batch(&flight_data?, &model_table_metadata.schema)?;
+            let mut storage_engine = self.context.storage_engine.write().await;
+
+            // Note that the storage engine returns when the data is stored in memory, which means
+            // the data could be lost if the system crashes right after ingesting the data.
+            storage_engine
+                .insert_data_points(model_table_metadata.clone(), data_points)
+                .await
+                .map_err(|error| {
+                    Status::internal(format!("Data could not be ingested: {error}"))
+                })?;
+        }
+
+        Ok(())
+    }
+
     /// Return the table stored as the first element in
     /// [`FlightDescriptor.path`], otherwise a [`Status`] that specifies that
     /// the table name is missing.
@@ -207,100 +255,6 @@
             .ok_or_else(|| Status::invalid_argument("No table name in FlightDescriptor.path."))
     }
 
-    /// Lookup the [`ModelTableMetadata`] of the model table with name
-    /// `table_name` if it exists. Specifically, the method returns:
-    /// * [`ModelTableMetadata`] if a model table with the name `table_name`
-    /// exists.
-    /// * [`None`] if a table with the name `table_name` exists.
-    /// * [`Status`] if the default catalog, the default schema, a table with
-    /// the name `table_name`, or a model table with the name `table_name` does
-    /// not exists.
-    async fn model_table_metadata_from_default_database_schema(
-        &self,
-        table_name: &str,
-    ) -> Result<Option<Arc<ModelTableMetadata>>, Status> {
-        let database_schema = self.context.default_database_schema()?;
-
-        let table = database_schema
-            .table(table_name)
-            .await
-            .ok_or_else(|| Status::not_found("Table does not exist."))?;
-
-        if let Some(model_table) = table.as_any().downcast_ref::<ModelTable>() {
-            Ok(Some(model_table.model_table_metadata()))
-        } else {
-            Ok(None)
-        }
-    }
-
-=======
->>>>>>> fe7dd318
-    /// While there is still more data to receive, ingest the data into the
-    /// table.
-    async fn ingest_into_table(
-        &self,
-        table_name: &str,
-        schema: &SchemaRef,
-        flight_data_stream: &mut Streaming<FlightData>,
-    ) -> Result<(), Status> {
-        // Retrieve the data until the request does not contain any more data.
-        while let Some(flight_data) = flight_data_stream.next().await {
-            let record_batch = self.flight_data_to_record_batch(&flight_data?, schema)?;
-            let storage_engine = self.context.storage_engine.write().await;
-
-            // Write record_batch to the table with table_name as a compressed Apache Parquet file.
-            storage_engine
-                .insert_record_batch(table_name, record_batch)
-                .await
-                .map_err(|error| {
-                    Status::internal(format!(
-                        "Data could not be ingested into {table_name}: {error}"
-                    ))
-                })?;
-        }
-
-        Ok(())
-    }
-
-    /// While there is still more data to receive, ingest the data into the
-    /// storage engine.
-    async fn ingest_into_model_table(
-        &self,
-        model_table_metadata: Arc<ModelTableMetadata>,
-        flight_data_stream: &mut Streaming<FlightData>,
-    ) -> Result<(), Status> {
-        // Retrieve the data until the request does not contain any more data.
-        while let Some(flight_data) = flight_data_stream.next().await {
-            let data_points =
-                self.flight_data_to_record_batch(&flight_data?, &model_table_metadata.schema)?;
-            let mut storage_engine = self.context.storage_engine.write().await;
-
-            // Note that the storage engine returns when the data is stored in memory, which means
-            // the data could be lost if the system crashes right after ingesting the data.
-            storage_engine
-                .insert_data_points(model_table_metadata.clone(), data_points)
-                .await
-                .map_err(|error| {
-                    Status::internal(format!("Data could not be ingested: {error}"))
-                })?;
-        }
-
-        Ok(())
-    }
-
-    /// Return the table stored as the first element in
-    /// [`FlightDescriptor.path`], otherwise a [`Status`] that specifies that
-    /// the table name is missing.
-    fn table_name_from_flight_descriptor<'a>(
-        &'a self,
-        flight_descriptor: &'a FlightDescriptor,
-    ) -> Result<&String, Status> {
-        flight_descriptor
-            .path
-            .get(0)
-            .ok_or_else(|| Status::invalid_argument("No table name in FlightDescriptor.path."))
-    }
-
     /// Convert `flight_data` to a [`RecordBatch`].
     fn flight_data_to_record_batch(
         &self,
@@ -369,15 +323,11 @@
         &self,
         _request: Request<Criteria>,
     ) -> Result<Response<Self::ListFlightsStream>, Status> {
-<<<<<<< HEAD
-        let table_names = self.context.default_database_schema()?.table_names();
-=======
         let table_names = self
             .context
             .default_database_schema()
             .map_err(|error| Status::internal(error.to_string()))?
             .table_names();
->>>>>>> fe7dd318
         let flight_descriptor = FlightDescriptor::new_path(table_names);
         let flight_info = FlightInfo::new().with_descriptor(flight_descriptor);
 
@@ -568,39 +518,9 @@
                 .map_err(|error| Status::invalid_argument(error.to_string()))?;
             info!("Received request to execute '{}'.", sql);
 
-<<<<<<< HEAD
             self.context
                 .parse_and_create_table(sql, &self.context)
                 .await?;
-=======
-            // Parse the SQL.
-            let statement = parser::tokenize_and_parse_sql(sql)
-                .map_err(|error| Status::invalid_argument(error.to_string()))?;
-
-            // Perform semantic checks to ensure the parsed SQL is supported.
-            let valid_statement = parser::semantic_checks_for_create_table(statement)
-                .map_err(|error| Status::invalid_argument(error.to_string()))?;
-
-            // Create the table or model table if it does not already exists.
-            match valid_statement {
-                ValidStatement::CreateTable { name, schema } => {
-                    self.context
-                        .check_if_table_exists(&name)
-                        .await
-                        .map_err(|error| Status::invalid_argument(error.to_string()))?;
-                    self.register_and_save_table(name, schema).await?;
-                }
-                ValidStatement::CreateModelTable(model_table_metadata) => {
-                    self.context
-                        .check_if_table_exists(&model_table_metadata.name)
-                        .await
-                        .map_err(|error| Status::invalid_argument(error.to_string()))?;
-                    self.register_and_save_model_table(model_table_metadata)
-                        .await
-                        .map_err(|error| Status::invalid_argument(error.to_string()))?;
-                }
-            };
->>>>>>> fe7dd318
 
             // Confirm the table was created.
             Ok(Response::new(Box::pin(stream::empty())))
