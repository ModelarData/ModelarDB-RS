--- conflicted
+++ resolved
@@ -516,24 +516,6 @@
 
         Ok(())
     }
-<<<<<<< HEAD
-=======
-
-    /// If the server was started with a manager, validate the request by checking that the key in
-    /// the request metadata matches the key of the manager. If the request is invalid, return a
-    /// [`Status`] with the code [`tonic::Code::Unauthenticated`].
-    async fn validate_request(&self, request_metadata: &MetadataMap) -> StdResult<(), Status> {
-        let configuration_manager = self.context.configuration_manager.read().await;
-
-        if let ClusterMode::MultiNode(manager) = configuration_manager.cluster_mode() {
-            manager
-                .validate_request(request_metadata)
-                .map_err(|error| Status::unauthenticated(error.to_string()))
-        } else {
-            Ok(())
-        }
-    }
->>>>>>> 8c60d57d
 }
 
 #[tonic::async_trait]
@@ -831,16 +813,10 @@
     /// configuration is returned in a [`Configuration`](protocol::Configuration) protobuf message.
     /// * `UpdateConfiguration`: Update a single setting in the configuration. The setting to update
     /// and the new value are provided in the [`UpdateConfiguration`](protocol::UpdateConfiguration)
-<<<<<<< HEAD
-    /// protobuf message in the action body.
+    /// protobuf message in the action body. The setting is updated in the live server configuration
+    /// and the change is persisted in the configuration file.
     /// * `NodeType`: Get the type of the node. The type is `SingleEdge`, `ClusterEdge`, or
     /// `ClusterCloud`. The type of the node is returned as a string.
-=======
-    /// protobuf message in the action body. The setting is updated in the live server configuration
-    /// and the change is persisted in the configuration file.
-    /// * `NodeType`: Get the type of the node. The type is always `server`. The type of the node
-    /// is returned as a string.
->>>>>>> 8c60d57d
     async fn do_action(
         &self,
         request: Request<Action>,
