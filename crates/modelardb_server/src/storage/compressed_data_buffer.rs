/* Copyright 2022 The ModelarDB Contributors
 *
 * Licensed under the Apache License, Version 2.0 (the "License");
 * you may not use this file except in compliance with the License.
 * You may obtain a copy of the License at
 *
 *     http://www.apache.org/licenses/LICENSE-2.0
 *
 * Unless required by applicable law or agreed to in writing, software
 * distributed under the License is distributed on an "AS IS" BASIS,
 * WITHOUT WARRANTIES OR CONDITIONS OF ANY KIND, either express or implied.
 * See the License for the specific language governing permissions and
 * limitations under the License.
 */

//! Buffer for compressed segments from the same table.

use std::fs;
use std::io::Error as IOError;
use std::io::ErrorKind::Other;
use std::path::Path;
use std::sync::Arc;

use datafusion::arrow::compute;
use datafusion::arrow::record_batch::RecordBatch;
use datafusion::parquet::format::SortingColumn;
<<<<<<< HEAD
=======
use modelardb_common::metadata;
>>>>>>> 563092fa
use modelardb_common::metadata::compressed_file::CompressedFile;
use modelardb_common::metadata::model_table_metadata::ModelTableMetadata;
use modelardb_common::metadata::univariate_id_to_column_index;
use modelardb_common::schemas::COMPRESSED_SCHEMA;
use object_store::path::Path as ObjectStorePath;
use object_store::ObjectMeta;
use uuid::Uuid;

use crate::storage::StorageEngine;

/// Compressed segments representing data points from a column in a model table as one
/// [`RecordBatch`].
#[derive(Clone, Debug)]
pub(super) struct CompressedSegmentBatch {
    /// Univariate id that uniquely identifies the univariate time series the compressed segments
    /// represents data points for.
    univariate_id: u64,
    /// Metadata of the model table to insert the data points into.
    model_table_metadata: Arc<ModelTableMetadata>,
    /// Compressed segments representing the data points to insert.
    pub(super) compressed_segments: RecordBatch,
}

impl CompressedSegmentBatch {
    pub(super) fn new(
        univariate_id: u64,
        model_table_metadata: Arc<ModelTableMetadata>,
        compressed_segments: RecordBatch,
    ) -> Self {
        Self {
            univariate_id,
            model_table_metadata,
            compressed_segments,
        }
    }

    /// Return the name of the table the buffer stores data for.
    pub(super) fn model_table_name(&self) -> String {
        self.model_table_metadata.name.clone()
    }

    /// Return the index of the column the buffer stores data for.
    pub(super) fn column_index(&self) -> u16 {
<<<<<<< HEAD
        univariate_id_to_column_index(self.univariate_id)
=======
        metadata::univariate_id_to_column_index(self.univariate_id)
>>>>>>> 563092fa
    }
}

/// A single compressed buffer, containing one or more compressed segments for a column in a model
/// table as one or more [RecordBatches](RecordBatch) and providing functionality for appending
/// segments and saving all segments to a single Apache Parquet file.
pub(super) struct CompressedDataBuffer {
    /// Compressed segments that make up the compressed data in the [`CompressedDataBuffer`].
    compressed_segments: Vec<RecordBatch>,
    /// Continuously updated total sum of the size of the compressed segments.
    pub(super) size_in_bytes: usize,
}

impl CompressedDataBuffer {
    pub(super) fn new() -> Self {
        Self {
            compressed_segments: Vec::new(),
            size_in_bytes: 0,
        }
    }

    /// Append `compressed_segments` to the [`CompressedDataBuffer`] and return the size of
    /// `compressed_segments` in bytes. It is assumed that `compressed_segments` is sorted by time.
    pub(super) fn append_compressed_segments(&mut self, compressed_segments: RecordBatch) -> usize {
        let segment_size = Self::size_of_compressed_segments(&compressed_segments);

        self.compressed_segments.push(compressed_segments);
        self.size_in_bytes += segment_size;

        segment_size
    }

    /// If the compressed segments are successfully saved to an Apache Parquet file return a
    /// [`CompressedFile`] representing the saved file, otherwise return [`IOError`].
    pub(super) fn save_to_apache_parquet(
        &mut self,
        local_data_folder: &Path,
        folder_path: &str,
    ) -> Result<CompressedFile, IOError> {
        debug_assert!(
            !self.compressed_segments.is_empty(),
            "Cannot save CompressedDataBuffer with no data."
        );

        // Combine the compressed segments into a single RecordBatch.
        let batch =
            compute::concat_batches(&COMPRESSED_SCHEMA.0, &self.compressed_segments).unwrap();

        let full_folder_path = local_data_folder.join(folder_path);

        // Create the folder structure if it does not already exist.
        fs::create_dir_all(&full_folder_path)?;

        // Use an UUID for the file name to ensure the name is unique.
        let uuid = Uuid::new_v4();
        let file_path = full_folder_path.join(format!("{uuid}.parquet"));

        // Specify that the file must be sorted by univariate_id and then by start_time.
        let sorting_columns = Some(vec![
            SortingColumn::new(0, false, false),
            SortingColumn::new(2, false, false),
        ]);

        StorageEngine::write_batch_to_apache_parquet_file(
            &batch,
            file_path.as_path(),
            sorting_columns,
        )
        .map_err(|error| IOError::new(Other, error.to_string()))?;

        let file_metadata = file_path.metadata()?;

        let object_meta = ObjectMeta {
            location: ObjectStorePath::from(format!("{folder_path}/{uuid}.parquet")),
            last_modified: file_metadata.modified()?.into(),
            size: file_metadata.len() as usize,
            e_tag: None,
        };

        Ok(CompressedFile::from_record_batch(object_meta, &batch))
    }

    /// Return the size in bytes of `compressed_segments`.
    fn size_of_compressed_segments(compressed_segments: &RecordBatch) -> usize {
        let mut total_size: usize = 0;

        // Compute the total number of bytes of memory used by the columns.
        for column in compressed_segments.columns() {
            // Recursively compute the total number of bytes of memory used by a single column. It
            // is both the size of the types, e.g., Array, ArrayData, Buffer, and Bitmap, and the
            // column's values in Apache Arrow format as buffers and the null bitmap if it exists.
            // Apache Arrow Columnar Format: https://arrow.apache.org/docs/format/Columnar.html.
            total_size += column.get_array_memory_size()
        }

        total_size
    }
}

#[cfg(test)]
mod tests {
    use super::*;

    use modelardb_common::test;

    #[test]
    fn test_can_append_valid_compressed_segments() {
        let mut compressed_data_buffer = CompressedDataBuffer::new();
        compressed_data_buffer.append_compressed_segments(test::compressed_segments_record_batch());

        assert_eq!(compressed_data_buffer.compressed_segments.len(), 1)
    }

    #[test]
    fn test_compressed_data_buffer_size_updated_when_appending() {
        let mut compressed_data_buffer = CompressedDataBuffer::new();
        compressed_data_buffer.append_compressed_segments(test::compressed_segments_record_batch());

        assert!(compressed_data_buffer.size_in_bytes > 0);
    }

    #[test]
    fn test_can_save_compressed_data_buffer_to_apache_parquet() {
        let mut compressed_data_buffer = CompressedDataBuffer::new();
        let segment = test::compressed_segments_record_batch();
        compressed_data_buffer.append_compressed_segments(segment.clone());

        let temp_dir = tempfile::tempdir().unwrap();
        compressed_data_buffer
            .save_to_apache_parquet(temp_dir.path(), "")
            .unwrap();

        assert_eq!(temp_dir.path().read_dir().unwrap().count(), 1);
    }

    #[test]
    #[cfg(debug_assertions)]
    #[should_panic(expected = "Cannot save CompressedDataBuffer with no data.")]
    fn test_panic_if_saving_empty_compressed_data_buffer_to_apache_parquet() {
        let mut empty_compressed_data_buffer = CompressedDataBuffer::new();

        empty_compressed_data_buffer
            .save_to_apache_parquet(Path::new("table"), "")
            .unwrap();
    }

    #[test]
    fn test_get_size_of_compressed_data_buffer() {
        let compressed_data_buffer = test::compressed_segments_record_batch();

        assert_eq!(
            CompressedDataBuffer::size_of_compressed_segments(&compressed_data_buffer),
            test::COMPRESSED_SEGMENTS_SIZE,
        );
    }
}<|MERGE_RESOLUTION|>--- conflicted
+++ resolved
@@ -24,10 +24,7 @@
 use datafusion::arrow::compute;
 use datafusion::arrow::record_batch::RecordBatch;
 use datafusion::parquet::format::SortingColumn;
-<<<<<<< HEAD
-=======
 use modelardb_common::metadata;
->>>>>>> 563092fa
 use modelardb_common::metadata::compressed_file::CompressedFile;
 use modelardb_common::metadata::model_table_metadata::ModelTableMetadata;
 use modelardb_common::metadata::univariate_id_to_column_index;
@@ -71,11 +68,7 @@
 
     /// Return the index of the column the buffer stores data for.
     pub(super) fn column_index(&self) -> u16 {
-<<<<<<< HEAD
-        univariate_id_to_column_index(self.univariate_id)
-=======
         metadata::univariate_id_to_column_index(self.univariate_id)
->>>>>>> 563092fa
     }
 }
 
