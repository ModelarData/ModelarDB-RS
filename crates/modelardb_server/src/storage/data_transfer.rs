--- conflicted
+++ resolved
@@ -428,94 +428,6 @@
         );
     }
 
-<<<<<<< HEAD
-=======
-    #[tokio::test]
-    async fn test_transfer_single_file() {
-        let temp_dir = tempfile::tempdir().unwrap();
-        let metadata_manager = create_metadata_manager(temp_dir.path()).await;
-
-        let (target_dir, data_transfer) =
-            create_data_transfer_component(metadata_manager.clone(), temp_dir.path()).await;
-        let (compressed_file, apache_parquet_path) =
-            create_compressed_file(metadata_manager, temp_dir.path()).await;
-
-        data_transfer
-            .add_compressed_file(test::MODEL_TABLE_NAME, COLUMN_INDEX, &compressed_file)
-            .await
-            .unwrap();
-        data_transfer
-            .transfer_data(test::MODEL_TABLE_NAME, COLUMN_INDEX)
-            .await
-            .unwrap();
-
-        assert_data_transferred(vec![apache_parquet_path], target_dir, data_transfer, 3).await;
-    }
-
-    #[tokio::test]
-    async fn test_transfer_multiple_files() {
-        let temp_dir = tempfile::tempdir().unwrap();
-        let metadata_manager = create_metadata_manager(temp_dir.path()).await;
-
-        let (target_dir, data_transfer) =
-            create_data_transfer_component(metadata_manager.clone(), temp_dir.path()).await;
-        let (compressed_file_1, path_1) =
-            create_compressed_file(metadata_manager.clone(), temp_dir.path()).await;
-        let (compressed_file_2, path_2) =
-            create_compressed_file(metadata_manager, temp_dir.path()).await;
-
-        data_transfer
-            .add_compressed_file(test::MODEL_TABLE_NAME, COLUMN_INDEX, &compressed_file_1)
-            .await
-            .unwrap();
-        data_transfer
-            .add_compressed_file(test::MODEL_TABLE_NAME, COLUMN_INDEX, &compressed_file_2)
-            .await
-            .unwrap();
-        data_transfer
-            .transfer_data(test::MODEL_TABLE_NAME, COLUMN_INDEX)
-            .await
-            .unwrap();
-
-        assert_data_transferred(vec![path_1, path_2], target_dir, data_transfer, 6).await;
-    }
-
-    #[tokio::test]
-    async fn test_transfer_if_reaching_batch_size_when_adding() {
-        let temp_dir = tempfile::tempdir().unwrap();
-        let metadata_manager = create_metadata_manager(temp_dir.path()).await;
-
-        let (target_dir, mut data_transfer) =
-            create_data_transfer_component(metadata_manager.clone(), temp_dir.path()).await;
-        let (compressed_file, apache_parquet_path) =
-            create_compressed_file(metadata_manager, temp_dir.path()).await;
-
-        // Set the max batch size to ensure that the file is transferred immediately.
-        data_transfer.transfer_batch_size_in_bytes = COMPRESSED_FILE_SIZE - 1;
-        data_transfer
-            .add_compressed_file(test::MODEL_TABLE_NAME, COLUMN_INDEX, &compressed_file)
-            .await
-            .unwrap();
-
-        assert_data_transferred(vec![apache_parquet_path], target_dir, data_transfer, 3).await;
-    }
-
-    #[tokio::test]
-    async fn test_transfer_if_reaching_batch_size_on_start_up() {
-        let temp_dir = tempfile::tempdir().unwrap();
-        let metadata_manager = create_metadata_manager(temp_dir.path()).await;
-
-        let (_, path_1) = create_compressed_file(metadata_manager.clone(), temp_dir.path()).await;
-        let (_, path_2) = create_compressed_file(metadata_manager.clone(), temp_dir.path()).await;
-        let (_, path_3) = create_compressed_file(metadata_manager.clone(), temp_dir.path()).await;
-
-        // Since the max batch size is 1 byte smaller than 3 compressed files, the data should be transferred immediately.
-        let (target_dir, data_transfer) =
-            create_data_transfer_component(metadata_manager, temp_dir.path()).await;
-
-        assert_data_transferred(vec![path_1, path_2, path_3], target_dir, data_transfer, 9).await;
-    }
-
     #[tokio::test]
     async fn test_increase_transfer_batch_size_in_bytes() {
         let temp_dir = tempfile::tempdir().unwrap();
@@ -547,116 +459,6 @@
         );
     }
 
-    #[tokio::test]
-    async fn test_decrease_transfer_batch_size_in_bytes() {
-        let temp_dir = tempfile::tempdir().unwrap();
-        let metadata_manager = create_metadata_manager(temp_dir.path()).await;
-
-        let (_, path_1) = create_compressed_file(metadata_manager.clone(), temp_dir.path()).await;
-        let (_, path_2) = create_compressed_file(metadata_manager.clone(), temp_dir.path()).await;
-
-        let (target_dir, mut data_transfer) =
-            create_data_transfer_component(metadata_manager, temp_dir.path()).await;
-
-        data_transfer
-            .set_transfer_batch_size_in_bytes(COMPRESSED_FILE_SIZE * 2 - 1)
-            .await
-            .unwrap();
-
-        assert_eq!(
-            data_transfer.transfer_batch_size_in_bytes,
-            COMPRESSED_FILE_SIZE * 2 - 1
-        );
-        assert_data_transferred(vec![path_1, path_2], target_dir, data_transfer, 6).await;
-    }
-
-    #[tokio::test]
-    async fn test_flush_compressed_files() {
-        let temp_dir = tempfile::tempdir().unwrap();
-        let metadata_manager = create_metadata_manager(temp_dir.path()).await;
-
-        let (_, path_1) = create_compressed_file(metadata_manager.clone(), temp_dir.path()).await;
-        let (_, path_2) = create_compressed_file(metadata_manager.clone(), temp_dir.path()).await;
-
-        let (target_dir, data_transfer) =
-            create_data_transfer_component(metadata_manager, temp_dir.path()).await;
-
-        data_transfer
-            .transfer_larger_than_threshold(0)
-            .await
-            .unwrap();
-
-        assert_data_transferred(vec![path_1, path_2], target_dir, data_transfer, 6).await;
-    }
-
-    /// Assert that the files in `paths` are all removed, a file has been created in `target_dir`,
-    /// the file metadata has been removed from the metadata database, and that the hashmap
-    /// containing the compressed files size is set to 0.
-    async fn assert_data_transferred(
-        paths: Vec<PathBuf>,
-        target: TempDir,
-        data_transfer: DataTransfer,
-        expected_num_rows: usize,
-    ) {
-        for path in &paths {
-            assert!(!path.exists());
-        }
-
-        // The transferred file should be in a sub-folder under the table name and column index.
-        let target_folder = target.path().join(format!(
-            "{COMPRESSED_DATA_FOLDER}/{}/{COLUMN_INDEX}",
-            test::MODEL_TABLE_NAME
-        ));
-
-        assert!(target_folder.exists());
-        assert_eq!(target_folder.read_dir().unwrap().count(), 1);
-
-        let target_path = target_folder.read_dir().unwrap().last().unwrap().unwrap();
-
-        // The file should have three rows since the rows in the compressed files are merged.
-        let batch = StorageEngine::read_batch_from_apache_parquet_file(&target_path.path())
-            .await
-            .unwrap();
-        assert_eq!(batch.num_rows(), expected_num_rows);
-
-        // The metadata for the files should be deleted from the metadata database.
-        let compressed_files = data_transfer
-            .table_metadata_manager
-            .compressed_files(
-                test::MODEL_TABLE_NAME,
-                COLUMN_INDEX.into(),
-                None,
-                None,
-                None,
-                None,
-            )
-            .await
-            .unwrap();
-
-        assert_eq!(compressed_files.len(), 0);
-
-        assert_eq!(
-            *data_transfer
-                .compressed_files
-                .get(&(test::MODEL_TABLE_NAME.to_owned(), COLUMN_INDEX))
-                .unwrap(),
-            0_usize
-        );
-
-        // The used disk space log should have an entry for when the data transfer component is
-        // created and for when the transferred files are deleted from disk.
-        assert_eq!(
-            data_transfer
-                .used_disk_space_metric
-                .lock()
-                .unwrap()
-                .values()
-                .len(),
-            2
-        );
-    }
-
->>>>>>> 2b6cd6a5
     /// Set up a data folder with a table folder that has a single compressed file in it. Return the
     /// [`CompressedFile`] representing the created Apache Parquet file and the path to the file.
     async fn create_compressed_file(
