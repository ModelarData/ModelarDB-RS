--- conflicted
+++ resolved
@@ -404,30 +404,6 @@
         ]
     }
 
-<<<<<<< HEAD
-    /// Update the remote data folder, used to transfer data to in the data transfer component. If
-    /// a data transfer component does not exist, return [`ModelarDbError].
-    pub(super) async fn update_remote_data_folder(
-        &mut self,
-        remote_data_folder: DataFolder,
-    ) -> Result<(), ModelarDbError> {
-        let maybe_data_transfer = &mut *self.compressed_data_manager.data_transfer.write().await;
-
-        if let Some(data_transfer) = maybe_data_transfer {
-            data_transfer
-                .update_remote_data_folder(remote_data_folder)
-                .await;
-
-            Ok(())
-        } else {
-            Err(ModelarDbError::ConfigurationError(
-                "Storage engine is not configured to transfer data.".to_owned(),
-            ))
-        }
-    }
-
-=======
->>>>>>> edd77148
     /// Change the amount of memory for multivariate data in bytes according to `value_change`.
     pub(super) async fn adjust_multivariate_remaining_memory_in_bytes(&self, value_change: isize) {
         self.memory_pool.adjust_ingested_memory(value_change)
