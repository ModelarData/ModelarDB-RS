/* Copyright 2022 The ModelarDB Contributors
 *
 * Licensed under the Apache License, Version 2.0 (the "License");
 * you may not use this file except in compliance with the License.
 * You may obtain a copy of the License at
 *
 *     http://www.apache.org/licenses/LICENSE-2.0
 *
 * Unless required by applicable law or agreed to in writing, software
 * distributed under the License is distributed on an "AS IS" BASIS,
 * WITHOUT WARRANTIES OR CONDITIONS OF ANY KIND, either express or implied.
 * See the License for the specific language governing permissions and
 * limitations under the License.
 */

//! Ingests data points into temporary in-memory buffers that can be spilled to immutable Apache
//! Parquet files if necessary, uses the compression component to compress these buffers when they
//! are full or [`StorageEngine::flush()`] is called, stores the resulting data points compressed as
//! metadata and models in in-memory buffers to batch them before saving them to immutable Apache
//! Parquet files. The path to the Apache Parquet files containing relevant compressed data points
//! for a query can be retrieved by the query engine using [`StorageEngine::compressed_files()`].

mod compressed_data_buffer;
mod compressed_data_manager;
mod data_transfer;
mod types;
mod uncompressed_data_buffer;
mod uncompressed_data_manager;

use std::ffi::OsStr;
use std::fs::File;
use std::io::{Error as IOError, ErrorKind, Write};
use std::path::{Path, PathBuf};
use std::sync::{Arc, Mutex};
use std::thread::{self, JoinHandle};

use bytes::buf::BufMut;
use datafusion::arrow::array::UInt32Array;
use datafusion::arrow::compute;
use datafusion::arrow::compute::kernels::aggregate;
use datafusion::arrow::datatypes::SchemaRef;
use datafusion::arrow::record_batch::RecordBatch;
use datafusion::parquet::arrow::async_reader::{
    ParquetObjectReader, ParquetRecordBatchStreamBuilder,
};
use datafusion::parquet::arrow::ArrowWriter;
use datafusion::parquet::basic::ZstdLevel;
use datafusion::parquet::basic::{Compression, Encoding};
use datafusion::parquet::errors::ParquetError;
use datafusion::parquet::file::properties::{EnabledStatistics, WriterProperties};
use datafusion::parquet::format::SortingColumn;
use futures::StreamExt;
use modelardb_common::errors::ModelarDbError;
use modelardb_common::metadata::model_table_metadata::ModelTableMetadata;
use modelardb_common::types::{Timestamp, TimestampArray, Value, ValueArray};
use object_store::path::Path as ObjectStorePath;
use object_store::{ObjectMeta, ObjectStore};
use tokio::fs::File as TokioFile;
use tokio::runtime::Runtime;
use tokio::sync::RwLock;
use tonic::codegen::Bytes;
use tonic::Status;
use tracing::{debug, error};
use uuid::{uuid, Uuid};

use crate::configuration::ConfigurationManager;
use crate::context::Context;
use crate::metadata::MetadataManager;
use crate::storage::compressed_data_manager::CompressedDataManager;
use crate::storage::data_transfer::DataTransfer;
use crate::storage::types::{Channels, MemoryPool, Message, Metric, MetricType};
use crate::storage::uncompressed_data_buffer::UncompressedDataMultivariate;
use crate::storage::uncompressed_data_manager::UncompressedDataManager;
use crate::PORT;

/// The folder storing uncompressed data in the data folders.
pub const UNCOMPRESSED_DATA_FOLDER: &str = "uncompressed";

/// The folder storing compressed data in the data folders.
pub const COMPRESSED_DATA_FOLDER: &str = "compressed";

/// The scheme with host at which the query data folder is stored.
pub const QUERY_DATA_FOLDER_SCHEME_WITH_HOST: &str = "query://query";

/// A static UUID for use in tests. It is not in a test utilities module so it can be used both
/// inside the if cfg(test) block of [`create_time_and_value_range_file_name`] and in test modules.
pub const TEST_UUID: Uuid = uuid!("44c57d06-333c-4935-8ae3-ed7bc53a08c4");

/// The expected [first four bytes of any Apache Parquet file].
///
/// [first four bytes of any Apache Parquet file]: https://en.wikipedia.org/wiki/List_of_file_signatures
const APACHE_PARQUET_FILE_SIGNATURE: &[u8] = &[80, 65, 82, 49]; // PAR1.

/// The capacity of each uncompressed data buffer as the number of elements in the buffer where each
/// element is a [`Timestamp`] and a [`Value`](use crate::types::Value). Note that the resulting
/// size of the buffer has to be a multiple of 64 bytes to avoid the actual capacity being larger
/// than the requested due to internal alignment when allocating memory for the two array builders.
const UNCOMPRESSED_DATA_BUFFER_CAPACITY: usize = 64 * 1024;

/// The number of bytes that are required before transferring a batch of data to the remote object store.
const TRANSFER_BATCH_SIZE_IN_BYTES: usize = 64 * 1024 * 1024; // 64 MiB;

/// Manages all uncompressed and compressed data, both while being stored in memory during ingestion
/// and when persisted to disk afterwards.
pub struct StorageEngine {
    /// Manager that contains and controls all uncompressed data.
    uncompressed_data_manager: Arc<UncompressedDataManager>,
    /// Manager that contains and controls all compressed data.
    compressed_data_manager: Arc<CompressedDataManager>,
    /// Track how much memory is left for storing uncompressed and compressed data.
    memory_pool: Arc<MemoryPool>,
    /// Threads used for ingestion, compression, and writing.
    join_handles: Vec<JoinHandle<()>>,
    /// Unbounded channels used by the threads to communicate.
    channels: Arc<Channels>,
}

impl StorageEngine {
    /// Return [`StorageEngine`] that writes ingested data to `local_data_folder` and optionally
    /// transfers compressed data to `remote_data_folder` if it is given. Returns [`String`] if
    /// `remote_data_folder` is given but [`DataTransfer`] cannot not be created.
    pub async fn try_new(
        runtime: Arc<Runtime>,
        local_data_folder: PathBuf,
        remote_data_folder: Option<Arc<dyn ObjectStore>>,
        configuration_manager: &Arc<RwLock<ConfigurationManager>>,
        metadata_manager: Arc<MetadataManager>,
    ) -> Result<Self, IOError> {
        // Create shared memory pool.
        let configuration_manager = configuration_manager.read().await;
        let memory_pool = Arc::new(MemoryPool::new(
            configuration_manager.uncompressed_reserved_memory_in_bytes(),
            configuration_manager.compressed_reserved_memory_in_bytes(),
        ));

        // Create shared metrics.
        let used_disk_space_metric = Arc::new(Mutex::new(Metric::new()));

        // Create threads and shared channels.
        let mut join_handles = vec![];
        let channels = Arc::new(Channels::new());

        // Create the uncompressed data manager.
        let uncompressed_data_manager = Arc::new(
            UncompressedDataManager::try_new(
                local_data_folder.clone(),
                memory_pool.clone(),
                channels.clone(),
                metadata_manager,
                used_disk_space_metric.clone(),
            )
            .await?,
        );

        {
            let runtime = runtime.clone();
            let uncompressed_data_manager = uncompressed_data_manager.clone();

            Self::start_threads(
                configuration_manager.ingestion_threads,
                "Ingestion",
                move || {
                    if let Err(error) =
                        uncompressed_data_manager.process_uncompressed_messages(runtime)
                    {
                        error!("Failed to receive uncompressed message due to: {}", error);
                    };
                },
                &mut join_handles,
            )?;
        }

        {
            let runtime = runtime.clone();
            let uncompressed_data_manager = uncompressed_data_manager.clone();

            Self::start_threads(
                configuration_manager.compression_threads,
                "Compression",
                move || {
                    if let Err(error) =
                        uncompressed_data_manager.process_compressor_messages(runtime)
                    {
                        error!("Failed to receive compressor message due to: {}", error);
                    };
                },
                &mut join_handles,
            )?;
        }

        // Create the compressed data manager.
        let data_transfer = if let Some(remote_data_folder) = remote_data_folder {
            Some(
                DataTransfer::try_new(
                    local_data_folder.clone(),
                    remote_data_folder,
                    TRANSFER_BATCH_SIZE_IN_BYTES,
                    used_disk_space_metric.clone(),
                )
                .await?,
            )
        } else {
            None
        };

        let compressed_data_manager = Arc::new(CompressedDataManager::try_new(
            RwLock::new(data_transfer),
            local_data_folder,
            channels.clone(),
            memory_pool.clone(),
            used_disk_space_metric,
        )?);

        {
            let runtime = runtime.clone();
            let compressed_data_manager = compressed_data_manager.clone();

            Self::start_threads(
                configuration_manager.writer_threads,
                "Writer",
                move || {
                    if let Err(error) = compressed_data_manager.process_compressed_messages(runtime)
                    {
                        error!("Failed to receive compressed message due to: {}", error);
                    };
                },
                &mut join_handles,
            )?;
        }

        Ok(Self {
            uncompressed_data_manager,
            compressed_data_manager,
            memory_pool,
            join_handles,
            channels,
        })
    }

    /// Start `num_threads` threads with `name` that executes `function` and whose [`JoinHandle`] is
    /// added to `join_handles.
    fn start_threads<F>(
        num_threads: usize,
        name: &str,
        function: F,
        join_handles: &mut Vec<JoinHandle<()>>,
    ) -> Result<(), IOError>
    where
        F: FnOnce() + Send + Clone + 'static,
    {
        for thread_number in 0..num_threads {
            let join_handle = thread::Builder::new()
                .name(format!("{} {}", name, thread_number))
                .spawn(function.clone())
                .map_err(|error| IOError::new(ErrorKind::Other, error))?;

            join_handles.push(join_handle);
        }

        Ok(())
    }

    /// Add references to the
    /// [`UncompressedDataBuffers`](uncompressed_data_buffer::UncompressedDataBuffer) currently on
    /// disk to [`UncompressedDataManager`] which immediately will start compressing them.
    pub(super) async fn initialize(
        &self,
        local_data_folder: PathBuf,
        context: &Context,
    ) -> Result<(), IOError> {
        self.uncompressed_data_manager
            .initialize(local_data_folder, context)
            .await
    }

    /// Pass `record_batch` to [`CompressedDataManager`]. Return [`Ok`] if `record_batch` was
    /// successfully written to an Apache Parquet file, otherwise return [`Err`].
    pub(super) async fn insert_record_batch(
        &self,
        table_name: &str,
        record_batch: RecordBatch,
    ) -> Result<(), ParquetError> {
        self.compressed_data_manager
            .insert_record_batch(table_name, record_batch)
            .await
    }

    /// Pass `data_points` to [`UncompressedDataManager`]. Return [`Ok`] if all of the data points
    /// were successfully inserted, otherwise return [`String`].
    pub async fn insert_data_points(
        &mut self,
        model_table_metadata: Arc<ModelTableMetadata>,
        multivariate_data_points: RecordBatch,
    ) -> Result<(), String> {
<<<<<<< HEAD
        // TODO: When the compression component is changed, just insert the data points.
        let compressed_segments = self
            .uncompressed_data_manager
            .insert_data_points(&self.metadata_manager, model_table_metadata, data_points)
            .await?;

        for (univariate_id, compressed_segments) in compressed_segments {
            let column_index = MetadataManager::univariate_id_to_column_index(univariate_id);
            self.compressed_data_manager
                .insert_compressed_segments(
                    &model_table_metadata.name,
                    column_index,
                    compressed_segments,
                )
                .await
                .map_err(|error| error.to_string())?;
        }

        Ok(())
    }

    /// Retrieve the oldest finished [`UncompressedDataBuffer`] from [`UncompressedDataManager`] and
    /// return it. Return [`None`] if there are no finished
    /// [`UncompressedDataBuffers`](UncompressedDataBuffer).
    #[allow(dead_code)]
    pub async fn finished_uncompressed_data_buffer(
        &mut self,
    ) -> Option<Box<dyn UncompressedDataBuffer>> {
        self.uncompressed_data_manager.finished_data_buffer().await
=======
        // TODO: write to a WAL and use it to ensure termination never duplicates or loses data.
        self.memory_pool
            .wait_for_uncompressed_memory(multivariate_data_points.get_array_memory_size());

        self.channels
            .multivariate_data_sender
            .send(Message::Data(UncompressedDataMultivariate::new(
                model_table_metadata,
                multivariate_data_points,
            )))
            .map_err(|error| error.to_string())
>>>>>>> fe7dd318
    }

    /// Flush all of the data the [`StorageEngine`] is currently storing in memory to disk. If all
    /// of the data is successfully flushed to disk, return [`Ok`], otherwise return [`String`].
    pub async fn flush(&self) -> Result<(), String> {
        self.channels
            .multivariate_data_sender
            .send(Message::Flush)
            .map_err(|error| format!("Unable to flush data in storage engine due to: {}", error))?;

        // Wait until all of the data in the storage engine have been flushed.
        self.channels
            .result_receiver
            .recv()
            .map_err(|error| format!("Failed to receive result message due to: {}", error))?
            .map_err(|error| format!("Failed to flush data in storage engine due to: {}", error))
    }

    /// Transfer all of the compressed data the [`StorageEngine`] is managing to the remote object
    /// store.
    pub async fn transfer(&mut self) -> Result<(), Status> {
        if let Some(data_transfer) = &*self.compressed_data_manager.data_transfer.read().await {
            data_transfer
                .flush()
                .await
                .map_err(|error: ParquetError| Status::internal(error.to_string()))
        } else {
            Err(Status::internal("No remote object store available."))
        }
    }

    /// Flush all of the data the [`StorageEngine`] is currently storing in memory to disk and stop
    /// all of the threads. If all of the data is successfully flushed to disk and all of the
    /// threads stopped, return [`Ok`], otherwise return [`String`]. This method is purposely `&mut
    /// self` instead of `self` so it can be called through an Arc.
    pub fn close(&mut self) -> Result<(), String> {
        self.channels
            .multivariate_data_sender
            .send(Message::Stop)
            .map_err(|error| format!("Unable to stop the storage engine due to: {}", error))?;

        // Wait until all of the data in the storage engine have been flushed.
        self.channels
            .result_receiver
            .recv()
            .map_err(|error| format!("Failed to receive result message due to: {}", error))?
            .map_err(|error| format!("Failed to flush data in storage engine due to: {}", error))?;

        // unwrap() is safe as join() only returns an error if the thread panicked.
        self.join_handles
            .drain(..)
            .for_each(|join_handle: JoinHandle<()>| join_handle.join().unwrap());

        Ok(())
    }

    /// Retrieve the compressed sorted files that correspond to the column at `column_index` in the
    /// table with `table_name` within the given range of time and value. If some compressed data
    /// that belongs to `column_index` in `table_name` is still in memory, save it to disk first. If
    /// no files belong to the column at `column_index` for the table with `table_name` an empty
    /// [`Vec`] is returned, while a [`DataRetrievalError`](ModelarDbError::DataRetrievalError) is
    /// returned if:
    /// * A table with `table_name` does not exist.
    /// * A column with `column_index` does not exist.
    /// * The compressed files could not be listed.
    /// * The end time is before the start time.
    /// * The max value is smaller than the min value.
    pub async fn compressed_files(
        &mut self,
        table_name: &str,
        column_index: u16,
        start_time: Option<Timestamp>,
        end_time: Option<Timestamp>,
        min_value: Option<Value>,
        max_value: Option<Value>,
        query_data_folder: &Arc<dyn ObjectStore>,
    ) -> Result<Vec<ObjectMeta>, ModelarDbError> {
        // Retrieve object_metas that represent the relevant files for table_name and column_index.
        let relevant_apache_parquet_files = self
            .compressed_data_manager
            .get_saved_compressed_files(
                table_name,
                column_index,
                start_time,
                end_time,
                min_value,
                max_value,
                query_data_folder,
            )
            .await?;

        // Merge the compressed Apache Parquet files if multiple are returned to ensure order.
        if relevant_apache_parquet_files.len() > 1 {
            let object_meta = StorageEngine::merge_compressed_apache_parquet_files(
                query_data_folder,
                &relevant_apache_parquet_files,
                query_data_folder,
                &format!("{COMPRESSED_DATA_FOLDER}/{table_name}/{column_index}"),
            )
            .await
            .map_err(|error| {
                ModelarDbError::DataRetrievalError(format!(
                    "Compressed data could not be merged for column '{column_index}' in table '{table_name}': {error}"
                ))
            })?;

            Ok(vec![object_meta])
        } else {
            Ok(relevant_apache_parquet_files)
        }
    }

    /// Collect and return the metrics of used uncompressed/compressed memory, used disk space, and ingested
    /// data points over time. The metrics are returned in tuples with the format (metric_type, (timestamps, values)).
    pub async fn collect_metrics(&mut self) -> Vec<(MetricType, (TimestampArray, UInt32Array))> {
        // unwrap() is safe as lock() only returns an error if the lock is poisoned.
        vec![
            (
                MetricType::UsedUncompressedMemory,
                self.uncompressed_data_manager
                    .used_uncompressed_memory_metric
                    .lock()
                    .unwrap()
                    .finish(),
            ),
            (
                MetricType::UsedCompressedMemory,
                self.compressed_data_manager
                    .used_compressed_memory_metric
                    .lock()
                    .unwrap()
                    .finish(),
            ),
            (
                MetricType::IngestedDataPoints,
                self.uncompressed_data_manager
                    .ingested_data_points_metric
                    .lock()
                    .unwrap()
                    .finish(),
            ),
            (
                MetricType::UsedDiskSpace,
                self.compressed_data_manager
                    .used_disk_space_metric
                    .lock()
                    .unwrap()
                    .finish(),
            ),
        ]
    }

    /// Update the remote data folder, used to transfer data to in the data transfer component.
    /// If one does not already exists, create a new data transfer component. If the remote
    /// data folder was successfully updated, return [`Ok`], otherwise return [`IOError`].
    pub async fn update_remote_data_folder(
        &mut self,
        remote_data_folder: Arc<dyn ObjectStore>,
    ) -> Result<(), IOError> {
        let maybe_current_data_transfer =
            &mut *self.compressed_data_manager.data_transfer.write().await;

        if let Some(data_transfer) = maybe_current_data_transfer {
            data_transfer.remote_data_folder = remote_data_folder;
        } else {
            let data_transfer = DataTransfer::try_new(
                self.compressed_data_manager.local_data_folder.clone(),
                remote_data_folder,
                TRANSFER_BATCH_SIZE_IN_BYTES,
                self.compressed_data_manager.used_disk_space_metric.clone(),
            )
            .await?;

            *maybe_current_data_transfer = Some(data_transfer);
        }

        Ok(())
    }

    /// Change the amount of memory for uncompressed data in bytes according to `value_change`.
    pub async fn adjust_uncompressed_remaining_memory_in_bytes(&self, value_change: isize) {
        self.uncompressed_data_manager
            .adjust_uncompressed_remaining_memory_in_bytes(value_change)
            .await;
    }

    /// Change the amount of memory for compressed data in bytes according to `value_change`. If
    /// the value is changed successfully return [`Ok`], otherwise return [`IOError`].
    pub async fn adjust_compressed_remaining_memory_in_bytes(
        &self,
        value_change: isize,
    ) -> Result<(), IOError> {
        self.compressed_data_manager
            .adjust_compressed_remaining_memory_in_bytes(value_change)
            .await
    }

    /// Write `batch` to an Apache Parquet file at the location given by `file_path`. `file_path`
    /// must use the extension '.parquet'. Return [`Ok`] if the file was written successfully,
    /// otherwise [`ParquetError`].
    pub fn write_batch_to_apache_parquet_file(
        batch: RecordBatch,
        file_path: &Path,
        sorting_columns: Option<Vec<SortingColumn>>,
    ) -> Result<(), ParquetError> {
        let error = ParquetError::General(format!(
            "Apache Parquet file at path '{}' could not be created.",
            file_path.display()
        ));

        // Check if the extension of the given path is correct.
        if file_path.extension().and_then(OsStr::to_str) == Some("parquet") {
            let file = File::create(file_path).map_err(|_e| error)?;
            let mut writer = create_apache_arrow_writer(file, batch.schema(), sorting_columns)?;
            writer.write(&batch)?;
            writer.close()?;

            Ok(())
        } else {
            Err(error)
        }
    }

    /// Read all rows from the Apache Parquet file at the location given by `file_path` and return
    /// them as a [`RecordBatch`]. If the file could not be read successfully, [`ParquetError`] is
    /// returned.
    pub async fn read_batch_from_apache_parquet_file(
        file_path: &Path,
    ) -> Result<RecordBatch, ParquetError> {
        // Create a stream that can be used to read an Apache Parquet file.
        let file = TokioFile::open(file_path)
            .await
            .map_err(|error| ParquetError::General(error.to_string()))?;
        let builder = ParquetRecordBatchStreamBuilder::new(file).await?;
        let mut stream = builder.with_batch_size(usize::MAX).build()?;

        let record_batch = stream.next().await.ok_or_else(|| {
            ParquetError::General(format!(
                "Apache Parquet file at path '{}' could not be read.",
                file_path.display()
            ))
        })??;
        Ok(record_batch)
    }

    /// Merge the Apache Parquet files in `input_data_folder`/`input_files` and write them to a
    /// single Apache Parquet file in `output_data_folder`/`output_folder`. Return an [`ObjectMeta`]
    /// that represent the merged file if it is written successfully, otherwise [`ParquetError`] is
    /// returned.
    pub async fn merge_compressed_apache_parquet_files(
        input_data_folder: &Arc<dyn ObjectStore>,
        input_files: &[ObjectMeta],
        output_data_folder: &Arc<dyn ObjectStore>,
        output_folder: &str,
    ) -> Result<ObjectMeta, ParquetError> {
        // Read input files, for_each is not used so errors can be returned with ?.
        let mut record_batches = Vec::with_capacity(input_files.len());
        for input_file in input_files {
            let reader = ParquetObjectReader::new(input_data_folder.clone(), input_file.clone());
            let builder = ParquetRecordBatchStreamBuilder::new(reader).await?;
            let mut stream = builder.with_batch_size(usize::MAX).build()?;

            let record_batch = stream.next().await.ok_or_else(|| {
                ParquetError::General(format!(
                    "Apache Parquet file at path '{}' could not be read.",
                    input_file.location
                ))
            })??;

            record_batches.push(record_batch);
        }

        // Merge the record batches into a single concatenated and merged record batch.
        let schema = record_batches[0].schema();
        let concatenated = compute::concat_batches(&schema, &record_batches)?;
        let merged = modelardb_compression::try_merge_segments(concatenated)
            .map_err(|error| ParquetError::General(error.to_string()))?;

        // Compute the name of the output file based on data in merged.
        let file_name = create_time_and_value_range_file_name(&merged);
        let output_file_path = format!("{output_folder}/{file_name}").into();

        // Specify that the file must be sorted by univariate_id and then by start_time.
        let sorting_columns = Some(vec![
            SortingColumn::new(0, false, false),
            SortingColumn::new(2, false, false),
        ]);

        // Write the concatenated and merged record batch to the output location.
        let mut buf = vec![].writer();
        let mut apache_arrow_writer =
            create_apache_arrow_writer(&mut buf, schema, sorting_columns)?;
        apache_arrow_writer.write(&merged)?;
        apache_arrow_writer.close()?;

        output_data_folder
            .put(&output_file_path, Bytes::from(buf.into_inner()))
            .await
            .map_err(|error: object_store::Error| ParquetError::General(error.to_string()))?;

        // Delete the input files as the output file has been written.
        for input_file in input_files {
            input_data_folder
                .delete(&input_file.location)
                .await
                .map_err(|error: object_store::Error| ParquetError::General(error.to_string()))?;
        }

        debug!(
            "Merged {} compressed files into single Apache Parquet file with {} rows.",
            input_files.len(),
            merged.num_rows()
        );

        // Return an ObjectMeta that represent the successfully merged and written file.
        output_data_folder
            .head(&output_file_path)
            .await
            .map_err(|error| ParquetError::General(error.to_string()))
    }

    /// Return [`true`] if `file_path` is a readable Apache Parquet file, otherwise [`false`].
    pub async fn is_path_an_apache_parquet_file(
        object_store: &Arc<dyn ObjectStore>,
        file_path: &ObjectStorePath,
    ) -> bool {
        if let Ok(bytes) = object_store.get_range(file_path, 0..4).await {
            bytes == APACHE_PARQUET_FILE_SIGNATURE
        } else {
            false
        }
    }
}

/// Create an Apache ArrowWriter that writes to `writer`. If the writer could not be created return
/// [`ParquetError`].
fn create_apache_arrow_writer<W: Write + Send>(
    writer: W,
    schema: SchemaRef,
    sorting_columns: Option<Vec<SortingColumn>>,
) -> Result<ArrowWriter<W>, ParquetError> {
    let props = WriterProperties::builder()
        .set_encoding(Encoding::PLAIN)
        .set_compression(Compression::ZSTD(ZstdLevel::default()))
        .set_dictionary_enabled(false)
        .set_statistics_enabled(EnabledStatistics::None)
        .set_bloom_filter_enabled(false)
        .set_sorting_columns(sorting_columns)
        .build();

    let writer = ArrowWriter::try_new(writer, schema, Some(props))?;
    Ok(writer)
}

/// Create a file name that includes the start timestamp of the first segment in `batch`, the end
/// timestamp of the last segment in `batch`, the minimum value stored in `batch`, the maximum value
/// stored in `batch`, an UUID to make it unique across edge and cloud in practice, and an ID that
/// uniquely identifies the edge.
fn create_time_and_value_range_file_name(batch: &RecordBatch) -> String {
    // unwrap() is safe as None is only returned if all of the values are None.
    let start_time = aggregate::min(modelardb_common::array!(batch, 2, TimestampArray)).unwrap();
    let end_time = aggregate::max(modelardb_common::array!(batch, 3, TimestampArray)).unwrap();

    // unwrap() is safe as None is only returned if all of the values are None.
    // Both aggregate::min() and aggregate::max() consider NaN to be greater than other non-null
    // values. So since min_values and max_values cannot contain null, min_value will be NaN if all
    // values in min_values are NaN while max_value will be NaN if any value in max_values is NaN.
    let min_value = aggregate::min(modelardb_common::array!(batch, 5, ValueArray)).unwrap();
    let max_value = aggregate::max(modelardb_common::array!(batch, 6, ValueArray)).unwrap();

    // An UUID is added to the file name to ensure it, in practice, is unique across edge and cloud.
    // A static UUID is set when tests are executed to allow the tests to check that files exists.
    let uuid = if cfg!(test) {
        TEST_UUID
    } else {
        Uuid::new_v4()
    };

    // TODO: Use part of the UUID or the entire Apache Arrow Flight URL to identify the edge.
    let edge_id = PORT.to_string();

    format!(
        "{}_{}_{}_{}_{}_{}.parquet",
        start_time, end_time, min_value, max_value, uuid, edge_id
    )
}

#[cfg(test)]
mod tests {
    use super::*;

    use std::io::Write;
    use std::path::PathBuf;
    use std::sync::Arc;

    use datafusion::arrow::datatypes::{Field, Schema};
    use object_store::local::LocalFileSystem;
    use tempfile::{self, TempDir};

    use crate::common_test;

    // Tests for writing and reading Apache Parquet files.
    #[test]
    fn test_write_batch_to_apache_parquet_file() {
        let temp_dir = tempfile::tempdir().unwrap();
        let batch = common_test::compressed_segments_record_batch();

        let apache_parquet_path = temp_dir.path().join("test.parquet");
        StorageEngine::write_batch_to_apache_parquet_file(
            batch,
            apache_parquet_path.as_path(),
            None,
        )
        .unwrap();

        assert!(apache_parquet_path.exists());
    }

    #[test]
    fn test_write_empty_batch_to_apache_parquet_file() {
        let fields: Vec<Field> = vec![];
        let schema = Schema::new(fields);
        let batch = RecordBatch::new_empty(Arc::new(schema));

        let temp_dir = tempfile::tempdir().unwrap();
        let apache_parquet_path = temp_dir.path().join("empty.parquet");
        StorageEngine::write_batch_to_apache_parquet_file(
            batch,
            apache_parquet_path.as_path(),
            None,
        )
        .unwrap();

        assert!(apache_parquet_path.exists());
    }

    #[test]
    fn test_write_batch_to_file_with_invalid_extension() {
        write_to_file_and_assert_failed("test.txt".to_owned());
    }

    #[test]
    fn test_write_batch_to_file_with_no_extension() {
        write_to_file_and_assert_failed("test".to_owned());
    }

    fn write_to_file_and_assert_failed(file_name: String) {
        let temp_dir = tempfile::tempdir().unwrap();
        let batch = common_test::compressed_segments_record_batch();

        let apache_parquet_path = temp_dir.path().join(file_name);
        let result = StorageEngine::write_batch_to_apache_parquet_file(
            batch,
            apache_parquet_path.as_path(),
            None,
        );

        assert!(result.is_err());
        assert!(!apache_parquet_path.exists());
    }

    #[tokio::test]
    async fn test_read_entire_apache_parquet_file() {
        let file_name = "test.parquet".to_owned();
        let (_temp_dir, path, batch) = create_apache_parquet_file_in_temp_dir(file_name);

        let result = StorageEngine::read_batch_from_apache_parquet_file(path.as_path()).await;

        assert!(result.is_ok());
        assert_eq!(batch, result.unwrap());
    }

    #[tokio::test]
    async fn test_read_from_non_apache_parquet_file() {
        let temp_dir = tempfile::tempdir().unwrap();
        let path = temp_dir.path().join("test.txt");
        File::create(path.clone()).unwrap();

        let result = StorageEngine::read_batch_from_apache_parquet_file(path.as_path());

        assert!(result.await.is_err());
    }

    #[tokio::test]
    async fn test_read_from_non_existent_path() {
        let temp_dir = tempfile::tempdir().unwrap();
        let path = temp_dir.path().join("none.parquet");
        let result = StorageEngine::read_batch_from_apache_parquet_file(path.as_path());

        assert!(result.await.is_err());
    }

    #[tokio::test]
    async fn test_is_apache_parquet_path_apache_parquet_file() {
        let file_name = "test.parquet".to_owned();
        let (_temp_dir, path, _batch) = create_apache_parquet_file_in_temp_dir(file_name);

        let object_store: Arc<dyn ObjectStore> = Arc::new(LocalFileSystem::new());
        let object_store_path = ObjectStorePath::from_filesystem_path(path).unwrap();

        assert!(
            StorageEngine::is_path_an_apache_parquet_file(&object_store, &object_store_path).await
        );
    }

    /// Create an Apache Parquet file in the [`tempfile::TempDir`] from a generated [`RecordBatch`].
    fn create_apache_parquet_file_in_temp_dir(
        file_name: String,
    ) -> (TempDir, PathBuf, RecordBatch) {
        let temp_dir = tempfile::tempdir().unwrap();
        let batch = common_test::compressed_segments_record_batch();

        let apache_parquet_path = temp_dir.path().join(file_name);
        StorageEngine::write_batch_to_apache_parquet_file(
            batch.clone(),
            apache_parquet_path.as_path(),
            None,
        )
        .unwrap();

        (temp_dir, apache_parquet_path, batch)
    }

    #[tokio::test]
    async fn test_is_non_apache_parquet_path_apache_parquet_file() {
        let temp_dir = tempfile::tempdir().unwrap();
        let path = temp_dir.path().join("test.txt");

        let mut file = File::create(path.clone()).unwrap();
        let mut signature = APACHE_PARQUET_FILE_SIGNATURE.to_vec();
        signature.reverse();
        file.write_all(&signature).unwrap();

        let object_store: Arc<dyn ObjectStore> = Arc::new(LocalFileSystem::new());
        let object_store_path = ObjectStorePath::from_filesystem_path(&path).unwrap();

        assert!(path.exists());
        assert!(
            !StorageEngine::is_path_an_apache_parquet_file(&object_store, &object_store_path).await
        );
    }

    #[tokio::test]
    async fn test_is_empty_apache_parquet_path_apache_parquet_file() {
        let temp_dir = tempfile::tempdir().unwrap();
        let path = temp_dir.path().join("test.parquet");
        File::create(path.clone()).unwrap();

        let object_store: Arc<dyn ObjectStore> = Arc::new(LocalFileSystem::new());
        let object_store_path = ObjectStorePath::from_filesystem_path(&path).unwrap();

        assert!(path.exists());
        assert!(
            !StorageEngine::is_path_an_apache_parquet_file(&object_store, &object_store_path).await
        );
    }
}<|MERGE_RESOLUTION|>--- conflicted
+++ resolved
@@ -292,37 +292,6 @@
         model_table_metadata: Arc<ModelTableMetadata>,
         multivariate_data_points: RecordBatch,
     ) -> Result<(), String> {
-<<<<<<< HEAD
-        // TODO: When the compression component is changed, just insert the data points.
-        let compressed_segments = self
-            .uncompressed_data_manager
-            .insert_data_points(&self.metadata_manager, model_table_metadata, data_points)
-            .await?;
-
-        for (univariate_id, compressed_segments) in compressed_segments {
-            let column_index = MetadataManager::univariate_id_to_column_index(univariate_id);
-            self.compressed_data_manager
-                .insert_compressed_segments(
-                    &model_table_metadata.name,
-                    column_index,
-                    compressed_segments,
-                )
-                .await
-                .map_err(|error| error.to_string())?;
-        }
-
-        Ok(())
-    }
-
-    /// Retrieve the oldest finished [`UncompressedDataBuffer`] from [`UncompressedDataManager`] and
-    /// return it. Return [`None`] if there are no finished
-    /// [`UncompressedDataBuffers`](UncompressedDataBuffer).
-    #[allow(dead_code)]
-    pub async fn finished_uncompressed_data_buffer(
-        &mut self,
-    ) -> Option<Box<dyn UncompressedDataBuffer>> {
-        self.uncompressed_data_manager.finished_data_buffer().await
-=======
         // TODO: write to a WAL and use it to ensure termination never duplicates or loses data.
         self.memory_pool
             .wait_for_uncompressed_memory(multivariate_data_points.get_array_memory_size());
@@ -334,7 +303,6 @@
                 multivariate_data_points,
             )))
             .map_err(|error| error.to_string())
->>>>>>> fe7dd318
     }
 
     /// Flush all of the data the [`StorageEngine`] is currently storing in memory to disk. If all
