--- conflicted
+++ resolved
@@ -87,96 +87,64 @@
     }
 
     /// Change the amount of memory available for ingested data by `size_in_bytes`.
-<<<<<<< HEAD
     pub(super) fn adjust_ingested_memory(&self, size_in_bytes: i64) {
-        // unwrap() is safe as lock() only returns an error if the mutex is poisoned.
-        *self.remaining_ingested_memory_in_bytes.lock().unwrap() += size_in_bytes;
-=======
-    pub(super) fn adjust_ingested_memory(&self, size_in_bytes: isize) {
         *self
             .remaining_ingested_memory_in_bytes
             .lock()
             .expect(EXPECT_MUTEX_NOT_POISONED) += size_in_bytes;
->>>>>>> 59f2fdef
+
         self.wait_for_ingested_memory.notify_all();
     }
 
     /// Return the amount of memory available for ingested data in bytes.
     #[cfg(test)]
     #[must_use]
-<<<<<<< HEAD
     pub(super) fn remaining_ingested_memory_in_bytes(&self) -> i64 {
-        // unwrap() is safe as lock() only returns an error if the mutex is poisoned.
-        *self.remaining_ingested_memory_in_bytes.lock().unwrap()
-=======
-    pub(super) fn remaining_ingested_memory_in_bytes(&self) -> isize {
         *self
             .remaining_ingested_memory_in_bytes
             .lock()
             .expect(EXPECT_MUTEX_NOT_POISONED)
->>>>>>> 59f2fdef
     }
 
     /// Wait until `size_in_bytes` bytes of memory is available for ingested data and then reserve
     /// it.
-<<<<<<< HEAD
     pub(super) fn wait_for_ingested_memory(&self, size_in_bytes: u64) {
-        // unwrap() is safe as lock() only returns an error if the mutex is poisoned.
-        let mut memory_in_bytes = self.remaining_ingested_memory_in_bytes.lock().unwrap();
+        let mut memory_in_bytes = self
+            .remaining_ingested_memory_in_bytes
+            .lock()
+            .expect(EXPECT_MUTEX_NOT_POISONED);
 
         let size_in_bytes = size_in_bytes
             .try_into()
             .expect("size_in_bytes should be less than 8192 PiB.");
-
-        while *memory_in_bytes < size_in_bytes {
-            // unwrap() is safe as wait() only returns an error if the mutex is poisoned.
-            memory_in_bytes = self.wait_for_ingested_memory.wait(memory_in_bytes).unwrap();
-=======
-    pub(super) fn wait_for_ingested_memory(&self, size_in_bytes: usize) {
-        let mut memory_in_bytes = self
-            .remaining_ingested_memory_in_bytes
-            .lock()
-            .expect(EXPECT_MUTEX_NOT_POISONED);
 
         while *memory_in_bytes < size_in_bytes as isize {
             memory_in_bytes = self
                 .wait_for_ingested_memory
                 .wait(memory_in_bytes)
                 .expect(EXPECT_MUTEX_NOT_POISONED);
->>>>>>> 59f2fdef
         }
 
         *memory_in_bytes -= size_in_bytes;
     }
 
     /// Change the amount of memory available for uncompressed data by `size_in_bytes`.
-<<<<<<< HEAD
     pub(super) fn adjust_uncompressed_memory(&self, size_in_bytes: i64) {
-        // unwrap() is safe as lock() only returns an error if the mutex is poisoned.
-        *self.remaining_uncompressed_memory_in_bytes.lock().unwrap() += size_in_bytes;
-=======
-    pub(super) fn adjust_uncompressed_memory(&self, size_in_bytes: isize) {
         *self
             .remaining_uncompressed_memory_in_bytes
             .lock()
             .expect(EXPECT_MUTEX_NOT_POISONED) += size_in_bytes;
->>>>>>> 59f2fdef
+
         self.wait_for_uncompressed_memory.notify_all();
     }
 
     /// Return the amount of memory available for uncompressed data in bytes.
     #[must_use]
-<<<<<<< HEAD
     pub(super) fn remaining_uncompressed_memory_in_bytes(&self) -> i64 {
-        // unwrap() is safe as lock() only returns an error if the mutex is poisoned.
-        *self.remaining_uncompressed_memory_in_bytes.lock().unwrap()
-=======
-    pub(super) fn remaining_uncompressed_memory_in_bytes(&self) -> isize {
         *self
             .remaining_uncompressed_memory_in_bytes
             .lock()
             .expect(EXPECT_MUTEX_NOT_POISONED)
->>>>>>> 59f2fdef
     }
 
     /// Wait until `size_in_bytes` bytes of memory is available for uncompressed data or `stop_if`
@@ -214,49 +182,30 @@
     }
 
     /// Change the amount of memory available for storing compressed data by `size_in_bytes`.
-<<<<<<< HEAD
     pub(super) fn adjust_compressed_memory(&self, size_in_bytes: i64) {
-        // unwrap() is safe as lock() only returns an error if the mutex is poisoned.
-        *self.remaining_compressed_memory_in_bytes.lock().unwrap() += size_in_bytes;
-=======
-    pub(super) fn adjust_compressed_memory(&self, size_in_bytes: isize) {
         *self
             .remaining_compressed_memory_in_bytes
             .lock()
             .expect(EXPECT_MUTEX_NOT_POISONED) += size_in_bytes;
->>>>>>> 59f2fdef
     }
 
     /// Return the amount of memory available for storing compressed data in bytes.
     #[must_use]
-<<<<<<< HEAD
     pub(super) fn remaining_compressed_memory_in_bytes(&self) -> i64 {
-        // unwrap() is safe as lock() only returns an error if the mutex is poisoned.
-        *self.remaining_compressed_memory_in_bytes.lock().unwrap()
-=======
-    pub(super) fn remaining_compressed_memory_in_bytes(&self) -> isize {
         *self
             .remaining_compressed_memory_in_bytes
             .lock()
             .expect(EXPECT_MUTEX_NOT_POISONED)
->>>>>>> 59f2fdef
     }
 
     /// Try to reserve `size_in_bytes` bytes of memory for storing compressed data. Returns [`true`]
     /// if the reservation succeeds and [`false`] otherwise.
     #[must_use]
-<<<<<<< HEAD
     pub(super) fn try_reserve_compressed_memory(&self, size_in_bytes: u64) -> bool {
-        // unwrap() is safe as lock() only returns an error if the mutex is poisoned.
-        let mut remaining_compressed_memory_in_bytes =
-            self.remaining_compressed_memory_in_bytes.lock().unwrap();
-=======
-    pub(super) fn try_reserve_compressed_memory(&self, size_in_bytes: usize) -> bool {
         let mut remaining_compressed_memory_in_bytes = self
             .remaining_compressed_memory_in_bytes
             .lock()
             .expect(EXPECT_MUTEX_NOT_POISONED);
->>>>>>> 59f2fdef
 
         let size_in_bytes: i64 = size_in_bytes
             .try_into()
