--- conflicted
+++ resolved
@@ -17,22 +17,13 @@
 
 use std::collections::HashMap;
 use std::error::Error;
-<<<<<<< HEAD
-use std::io::Read;
 use std::iter;
-=======
-use std::iter::repeat;
->>>>>>> 160da661
 use std::ops::Range;
 use std::process::Stdio;
 use std::str;
 use std::string::String;
 use std::sync::Arc;
 use std::sync::atomic::{AtomicU16, Ordering};
-<<<<<<< HEAD
-use std::thread;
-=======
->>>>>>> 160da661
 use std::time::Duration;
 
 use arrow_flight::flight_service_client::FlightServiceClient;
@@ -411,21 +402,6 @@
     }
 
     /// Retrieve the schema of a table in the server and return it.
-<<<<<<< HEAD
-    fn retrieve_schema(&mut self, table_name: &str) -> Schema {
-        self.runtime.block_on(async {
-            let schema_result = self
-                .client
-                .get_schema(Request::new(FlightDescriptor::new_path(vec![
-                    table_name.to_owned(),
-                ])))
-                .await
-                .unwrap()
-                .into_inner();
-
-            convert::try_schema_from_ipc_buffer(&schema_result.schema).unwrap()
-        })
-=======
     async fn retrieve_schema(&mut self, table_name: &str) -> Schema {
         let schema_result = self
             .client
@@ -437,7 +413,6 @@
             .into_inner();
 
         convert::try_schema_from_ipc_buffer(&schema_result.schema).unwrap()
->>>>>>> 160da661
     }
 
     /// Update `setting` to `setting_value` in the server configuration using the
@@ -967,10 +942,7 @@
     assert!(
         test_context
             .send_time_series_to_server(flight_data)
-<<<<<<< HEAD
-=======
             .await
->>>>>>> 160da661
             .is_err()
     );
 
