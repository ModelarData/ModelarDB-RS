--- conflicted
+++ resolved
@@ -27,13 +27,9 @@
 use datafusion::prelude::{SessionContext, col};
 use datafusion_proto::bytes::Serializeable;
 use modelardb_common::test::ERROR_BOUND_ZERO;
-<<<<<<< HEAD
 use modelardb_types::flight::protocol;
 use modelardb_types::functions::{try_convert_bytes_to_schema, try_convert_schema_to_bytes};
 use modelardb_types::types::{ErrorBound, GeneratedColumn, TimeSeriesTableMetadata};
-=======
-use modelardb_types::types::{ArrowValue, ErrorBound};
->>>>>>> fb6f909b
 
 use crate::delta_lake::DeltaLake;
 use crate::error::{ModelarDbStorageError, Result};
@@ -340,8 +336,7 @@
             .iter()
             .enumerate()
         {
-<<<<<<< HEAD
-            if time_series_table_metadata.is_field(query_schema_index) {
+            if field.data_type() == &ArrowValue::DATA_TYPE {
                 // Convert the generated column expression to bytes, if it exists.
                 let maybe_generated_column_expr = match time_series_table_metadata
                     .generated_columns
@@ -352,13 +347,6 @@
                     }
                     _ => None,
                 };
-=======
-            if field.data_type() == &ArrowValue::DATA_TYPE {
-                let maybe_generated_column_expr = time_series_table_metadata.generated_columns
-                    [query_schema_index]
-                    .as_ref()
-                    .map(|generated_column| generated_column.original_expr.clone());
->>>>>>> fb6f909b
 
                 // error_bounds matches schema and not query_schema to simplify looking up the error
                 // bound during ingestion as it occurs far more often than creation of time series tables.
@@ -972,22 +960,12 @@
 
         let plus_one_column = Some(GeneratedColumn {
             expr: col("field_1") + Literal(Int64(Some(1))),
-<<<<<<< HEAD
-            source_columns: vec![1],
-=======
             source_columns: vec![2],
-            original_expr: "field_1 + 1".to_owned(),
->>>>>>> fb6f909b
         });
 
         let addition_column = Some(GeneratedColumn {
             expr: col("field_1") + col("field_2"),
-<<<<<<< HEAD
-            source_columns: vec![1, 2],
-=======
             source_columns: vec![2, 3],
-            original_expr: "field_1 + field_2".to_owned(),
->>>>>>> fb6f909b
         });
 
         let mut expected_generated_columns =
