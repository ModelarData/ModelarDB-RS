--- conflicted
+++ resolved
@@ -11,14 +11,8 @@
 bytes = "1.3.0"
 datafusion = "16.0.0"
 futures = "0.3.25"
-<<<<<<< HEAD
-object_store = { version = "0.5.1", features = ["aws"] }
-parking_lot = "0.12.1"
-rand = "0.8.5"
+object_store = { version = "0.5.3", features = ["aws"] }
 ringbuf = "0.3.2"
-=======
-object_store = { version = "0.5.3", features = ["aws"] }
->>>>>>> 50159468
 rusqlite = { version = "0.28.0", features = ["bundled"] }
 snmalloc-rs = "0.3.3"
 sqlparser = "0.30.0"
