--- conflicted
+++ resolved
@@ -6,15 +6,6 @@
 authors = ["Soeren Kejser Jensen <devel@kejserjensen.dk>"]
 
 [dependencies]
-<<<<<<< HEAD
-datafusion = "13.0.0"
-datafusion-expr = "13.0.0"
-datafusion-physical-expr = "13.0.0"
-datafusion-sql = "13.0.0"
-object_store = "0.5.0"
-bytes = "1"
-sqlparser = "0.25.0"
-=======
 datafusion = "14.0.0"
 datafusion-common = "14.0.0"
 datafusion-optimizer = "14.0.0"
@@ -23,7 +14,7 @@
 datafusion-sql = "14.0.0"
 object_store = { version = "0.5.1", features = ["aws"] }
 sqlparser = "0.26.0"
->>>>>>> 32c1d1d4
+bytes = "1"
 
 # Log is a dependency so the compile time filters for log and tracing can be set to the same value
 log = { version = "0.4.17", features = ["max_level_debug", "release_max_level_info"] }
