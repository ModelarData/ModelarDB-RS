--- conflicted
+++ resolved
@@ -273,11 +273,7 @@
         // members are shifted by one as the time series ids start at one.
         let time_series_file = folder_path.clone() + "/time_series.parquet";
         let path = Path::new(&time_series_file);
-<<<<<<< HEAD
-        if let Ok(rows) = StorageEngine::read_batch_from_apache_parquet_file(path) {
-=======
         if let Ok(rows) = StorageEngine::read_entire_apache_parquet_file(path) {
->>>>>>> b3863f16
             let sampling_intervals = Self::extract_and_shift_int32_array(&rows, 2)?;
             let denormalized_dimensions = // Columns with metadata as strings.
                 Self::extract_and_shift_denormalized_dimensions(&rows, 4)?;
