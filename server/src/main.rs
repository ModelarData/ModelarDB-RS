/* Copyright 2021 The MiniModelarDB Contributors
 *
 * Licensed under the Apache License, Version 2.0 (the "License");
 * you may not use this file except in compliance with the License.
 * You may obtain a copy of the License at
 *
 *     http://www.apache.org/licenses/LICENSE-2.0
 *
 * Unless required by applicable law or agreed to in writing, software
 * distributed under the License is distributed on an "AS IS" BASIS,
 * WITHOUT WARRANTIES OR CONDITIONS OF ANY KIND, either express or implied.
 * See the License for the specific language governing permissions and
 * limitations under the License.
 */
mod catalog;
mod macros;
mod models;
mod optimizer;
mod remote;
mod tables;
<<<<<<< HEAD
=======
mod types;
>>>>>>> f02e0fe6
mod storage;

use std::sync::Arc;

use tokio::runtime::Runtime;

use datafusion::execution::context::{SessionConfig, SessionContext, SessionState};
use datafusion::execution::runtime_env::RuntimeEnv;
use datafusion::execution::options::ParquetReadOptions;

use crate::catalog::Catalog;
use crate::optimizer::model_simple_aggregates;
use crate::tables::ModelTable;

#[global_allocator]
static ALLOC: snmalloc_rs::SnMalloc = snmalloc_rs::SnMalloc;

/** Public Types **/
pub struct Context {
    catalog: catalog::Catalog,
    runtime: Runtime,
    session: SessionContext,
}

/** Public Functions **/
fn main() {
    let mut args = std::env::args();
    args.next(); // Skip executable.
    if let Some(data_folder) = args.next() {
        // Build Context.
        let catalog = catalog::new(&data_folder);
        let runtime = Runtime::new().unwrap();
        let mut session = create_session_context();

        // Register Tables.
        runtime.block_on(register_tables(&mut session, &catalog));

        // Start Interface.
        let context = Arc::new(Context {
            catalog,
            runtime,
            session,
        });
        remote::start_arrow_flight_server(context, 9999);
    } else {
        // The errors are consciously ignored as the program is terminating.
        let binary_path = std::env::current_exe().unwrap();
        let binary_name = binary_path.file_name().unwrap();
        println!("usage: {} data_folder", binary_name.to_str().unwrap());
    }
}

/** Private Functions **/
fn create_session_context() -> SessionContext {
    let config = SessionConfig::new();
    let runtime = Arc::new(RuntimeEnv::default());
    let state = SessionState::with_config_rt(config, runtime).with_physical_optimizer_rules(vec![
        Arc::new(model_simple_aggregates::ModelSimpleAggregatesPhysicalOptimizerRule {}),
    ]);
    SessionContext::with_state(state)
}

async fn register_tables(session: &mut SessionContext, catalog: &Catalog) {
    // Initializes tables consisting of standard Apache Parquet files.
    for table_metadata in &catalog.table_metadata {
        if session
            .register_parquet(&table_metadata.name, &table_metadata.path, ParquetReadOptions::default())
            .await
            .is_err()
        {
            eprintln!("ERROR: unable to initialize table {}", table_metadata.name);
        }
    }

    // Initializes tables storing time series as models in Apache Parquet files.
    for model_table_metadata in &catalog.model_table_metadata {
        if session
            .register_table(model_table_metadata.name.as_str(), ModelTable::new(model_table_metadata))
            .is_err()
        {
            eprintln!("ERROR: unable to initialize model table {}", model_table_metadata.name);
        }
    }
}<|MERGE_RESOLUTION|>--- conflicted
+++ resolved
@@ -18,10 +18,7 @@
 mod optimizer;
 mod remote;
 mod tables;
-<<<<<<< HEAD
-=======
 mod types;
->>>>>>> f02e0fe6
 mod storage;
 
 use std::sync::Arc;
