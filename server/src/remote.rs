--- conflicted
+++ resolved
@@ -506,15 +506,15 @@
 
             // Confirm the table was created.
             Ok(Response::new(Box::pin(stream::empty())))
-<<<<<<< HEAD
+
         } else if action.r#type == "FlushMemory"{
             self.context.storage_engine.write().await.flush();
-=======
+
         } else if action.r#type == "FlushEdge" {
             let mut storage_engine = self.context.storage_engine.write().await;
             storage_engine.flush();
             storage_engine.transfer().await?;
->>>>>>> 572fd8a1
+
 
             // Confirm the data was flushed.
             Ok(Response::new(Box::pin(stream::empty())))
@@ -534,7 +534,6 @@
                 .to_owned(),
         };
 
-<<<<<<< HEAD
         let flush_data_to_disk = ActionType{
             r#type: "FlushMemory".to_owned(),
             description: "Flush the uncompressed data to disk by compressing and saving the data."
@@ -543,7 +542,6 @@
 
         let output = stream::iter(vec![Ok(create_command_statement_update_action), Ok(flush_data_to_disk)]);
         
-=======
         let flush_edge_action = ActionType {
             r#type: "FlushEdge".to_owned(),
             description: "Flush uncompressed data to disk by compressing and saving the data and \
@@ -556,7 +554,6 @@
             Ok(flush_edge_action),
         ]);
 
->>>>>>> 572fd8a1
         Ok(Response::new(Box::pin(output)))
     }
 }