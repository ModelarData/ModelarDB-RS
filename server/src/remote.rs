/* Copyright 2021 The ModelarDB Contributors
 *
 * Licensed under the Apache License, Version 2.0 (the "License");
 * you may not use this file except in compliance with the License.
 * You may obtain a copy of the License at
 *
 *     http://www.apache.org/licenses/LICENSE-2.0
 *
 * Unless required by applicable law or agreed to in writing, software
 * distributed under the License is distributed on an "AS IS" BASIS,
 * WITHOUT WARRANTIES OR CONDITIONS OF ANY KIND, either express or implied.
 * See the License for the specific language governing permissions and
 * limitations under the License.
 */

//! Implementation of a request handler for Apache Arrow Flight in the form of
//! `FlightServiceHandler`. An Apache Arrow Flight server that process requests
//! using `FlightServiceHandler` can be started with
//! `start_arrow_flight_server()`.

use std::borrow::Borrow;
use std::collections::HashMap;
use std::error::Error;
use std::fs;
use std::net::SocketAddr;
use std::pin::Pin;
use std::str;
use std::sync::Arc;

use arrow_flight::flight_service_server::{FlightService, FlightServiceServer};
use arrow_flight::utils;
use arrow_flight::{
    Action, ActionType, Criteria, Empty, FlightData, FlightDescriptor, FlightInfo,
    HandshakeRequest, HandshakeResponse, IpcMessage, PutResult, SchemaAsIpc, SchemaResult, Ticket,
};
use datafusion::arrow::{
    array::ArrayRef, datatypes::Schema, datatypes::SchemaRef, error::ArrowError,
    ipc::writer::IpcWriteOptions, record_batch::RecordBatch,
};
use datafusion::catalog::schema::SchemaProvider;
use datafusion::prelude::ParquetReadOptions;
use futures::{stream, Stream, StreamExt};
use tokio::runtime::Runtime;
use tonic::transport::Server;
use tonic::{Request, Response, Status, Streaming};
use tracing::{debug, error, info};
use tracing::field::debug;

use crate::metadata::model_table_metadata::ModelTableMetadata;
use crate::metadata::MetadataManager;
use crate::parser::{self, ValidStatement};
use crate::storage::StorageEngine;
use crate::storage::uncompressed_data_manager;
use crate::tables::ModelTable;
use crate::Context;

/// Start an Apache Arrow Flight server on 0.0.0.0:`port` that pass `context` to
/// the methods that process the requests through `FlightServiceHandler`.
pub fn start_arrow_flight_server(
    context: Arc<Context>,
    runtime: &Arc<Runtime>,
    port: i16,
) -> Result<(), Box<dyn Error>> {
    let localhost_with_port = "0.0.0.0:".to_owned() + &port.to_string();
    let localhost_with_port: SocketAddr = localhost_with_port.parse()?;
    let handler = FlightServiceHandler {
        context: context.clone(),
        dictionaries_by_id: HashMap::new(),
    };
    let flight_service_server = FlightServiceServer::new(handler);
    info!("Starting Apache Arrow Flight on {}.", localhost_with_port);
    runtime
        .block_on(async {
            Server::builder()
                .add_service(flight_service_server)
                .serve(localhost_with_port)
                .await
        })
        .map_err(|e| e.into())
}

/// Handler for processing Apache Arrow Flight requests.
/// [`FlightServiceHandler`] is based on the [Apache Arrow Flight examples]
/// published under Apache2.
///
/// [Apache Arrow Flight examples]: https://github.com/apache/arrow-rs/blob/master/arrow-flight/examples
struct FlightServiceHandler {
    /// Singleton that provides access to the system's components.
    context: Arc<Context>,
    /// Pre-allocated static argument for [`utils::flight_data_to_arrow_batch`].
    /// For more information about the use of dictionaries in Apache Arrow see
    /// the [Arrow Columnar Format].
    ///
    /// [Arrow Columnar Format]: https://arrow.apache.org/docs/format/Columnar.html
    dictionaries_by_id: HashMap<i64, ArrayRef>,
}

impl FlightServiceHandler {
    /// Return the schema of `table_name` if the table exists in the default
    /// database schema, otherwise a [`Status`] indicating at what level the
    /// lookup failed is returned.
    fn get_schema_of_table_in_default_database_schema(
        &self,
        table_name: &str,
    ) -> Result<SchemaRef, Status> {
        let database_schema = self.get_default_database_schema()?;

        let table = database_schema
            .table(table_name)
            .ok_or_else(|| Status::not_found("Table does not exist."))?;

        Ok(table.schema())
    }

    /// Return the default database schema if it exists, otherwise a [`Status`]
    /// indicating at what level the lookup failed is returned.
    fn get_default_database_schema(&self) -> Result<Arc<dyn SchemaProvider>, Status> {
        let session = self.context.session.clone();

        let catalog = session
            .catalog("datafusion")
            .ok_or_else(|| Status::internal("Default catalog does not exist."))?;

        let schema = catalog
            .schema("public")
            .ok_or_else(|| Status::internal("Default schema does not exist."))?;

        Ok(schema)
    }

    /// Return the table stored as the first element in
    /// [`FlightDescriptor.path`], otherwise a [`Status`] that specifies that
    /// the table name is missing.
    fn get_table_name_from_flight_descriptor<'a>(
        &'a self,
        flight_descriptor: &'a FlightDescriptor,
    ) -> Result<&String, Status> {
        flight_descriptor
            .path
            .get(0)
            .ok_or_else(|| Status::invalid_argument("No table name in FlightDescriptor.path."))
    }

    /// Lookup the [`ModelTableMetadata`] of the model table with name
    /// `table_name` if it exists. Specifically, the method returns:
    /// * [`ModelTableMetadata`] if a model table with the name `table_name`
    /// exists.
    /// * [`None`] if a table with the name `table_name` exists.
    /// * [`Status`] if the default catalog, the default schema, a table with
    /// the name `table_name`, or a model table with the name `table_name` does
    /// not exists.
    fn get_model_table_metadata_from_default_database_schema(
        &self,
        table_name: &str,
    ) -> Result<Option<Arc<ModelTableMetadata>>, Status> {
        let database_schema = self.get_default_database_schema()?;

        let table = database_schema
            .table(table_name)
            .ok_or_else(|| Status::not_found("Table does not exist."))?;

        if let Some(model_table) = table.as_any().downcast_ref::<ModelTable>() {
            Ok(Some(model_table.get_model_table_metadata()))
        } else {
            Ok(None)
        }
    }

    /// Return [`Status`] if a table named `table_name` exists in the default catalog.
    fn check_if_table_exists(&self, table_name: &str) -> Result<(), Status> {
        let maybe_schema = self.get_schema_of_table_in_default_database_schema(table_name);
        if maybe_schema.is_ok() {
            let message = format!("Table with name '{}' already exists.", table_name);
            return Err(Status::already_exists(message));
        }
        Ok(())
    }

    /// While there is still more data to receive, ingest the data into the
    /// table.
    fn ingest_into_table(
        &self,
        table_name: &str,
        _schema: SchemaRef,
        _flight_data_stream: Streaming<FlightData>,
    ) {
        // TODO: Implement this.
        error!(
            "Received data for table '{}' but ingesting data into tables is not supported yet.",
            table_name
        );
    }

    /// While there is still more data to receive, ingest the data into the
    /// storage engine.
    async fn ingest_into_model_table(
        &self,
        model_table_metadata: &ModelTableMetadata,
        flight_data_stream: &mut Streaming<FlightData>,
    ) -> Result<(), Status> {
<<<<<<< HEAD

        debug!("reached");
=======
>>>>>>> 32c1d1d4
        // Retrieve the data until the request does not contain any more data.
        while let Some(flight_data) = flight_data_stream.next().await {
            let flight_data = flight_data?;
            debug_assert_eq!(flight_data.flight_descriptor, None);

            // Convert the flight data to a record batch.
            let data_points = utils::flight_data_to_arrow_batch(
                &flight_data,
                model_table_metadata.schema.clone(),
                &self.dictionaries_by_id,
            )
            .map_err(|error| Status::invalid_argument(error.to_string()))?;

            let mut storage_engine = self.context.storage_engine.write().await;

            // Note that the storage engine returns when the data is stored in memory, which means
            // the data could be lost if the system crashes right after ingesting the data.
            storage_engine
                .insert_data_points(model_table_metadata, &data_points)
                .map_err(|error| {
                    Status::internal(format!("Data could not be ingested: {}", error))
                })?;
        }

        Ok(())
    }

    /// Create a normal table, register it with Apache Arrow DataFusion's
    /// catalog, and save it to the [`MetadataManager`]. If the table exists,
    /// the Apache Parquet file cannot be created, or if the table cannot be
    /// saved to the [`MetadataManager`], return [`Status`] error.
    async fn register_and_save_table(
        &self,
        table_name: String,
        schema: Schema,
    ) -> Result<(), Status> {
        // Ensure the folder for storing the table data exists.
        let metadata_manager = &self.context.metadata_manager;
        let folder_path = metadata_manager.get_data_folder_path().join(&table_name);
        fs::create_dir(&folder_path)?;

        // Create an empty Apache Parquet file to save the schema.
        let file_path = folder_path.join("empty_for_schema.parquet");
        let empty_batch = RecordBatch::new_empty(Arc::new(schema));
        StorageEngine::write_batch_to_apache_parquet_file(empty_batch, &file_path)
            .map_err(|error| Status::invalid_argument(error.to_string()))?;

        // Save the table in the Apache Arrow Datafusion catalog.
        self.context
            .session
            .register_parquet(
                &table_name,
                folder_path.to_str().unwrap(),
                ParquetReadOptions::default(),
            )
            .await
            .map_err(|error| Status::invalid_argument(error.to_string()))?;

        // Persist the new table to the metadata database.
        self.context
            .metadata_manager
            .save_table_metadata(&table_name)
            .map_err(|error| Status::internal(error.to_string()))?;

        info!("Created table '{}'.", table_name);
        Ok(())
    }

    /// Create a model table, register it with Apache Arrow DataFusion's
    /// catalog, and save it to the [`MetadataManager`]. If the table exists or
    /// if the table cannot be saved to the [`MetadataManager`], return
    /// [`Status`] error.
    fn register_and_save_model_table(
        &self,
        model_table_metadata: ModelTableMetadata,
    ) -> Result<(), Status> {
        // Save the model table in the Apache Arrow DataFusion catalog.
        let model_table_metadata = Arc::new(model_table_metadata);

        self.context
            .session
            .register_table(
                model_table_metadata.name.as_str(),
                ModelTable::new(self.context.clone(), model_table_metadata.clone()),
            )
            .map_err(|error| Status::invalid_argument(error.to_string()))?;

        // Persist the new model table to the metadata database.
        self.context
            .metadata_manager
            .save_model_table_metadata(&model_table_metadata)
            .map_err(|error| Status::internal(error.to_string()))?;
<<<<<<< HEAD

        info!("Created model table '{}'.", model_table_metadata.name);
        Ok(())
    }
    async fn flush_data_to_disk(
        &self
    ) -> Result<(), Status> {
        let context = self.context.clone();

        context.storage_engine.write().await.flush();

=======

        info!("Created model table '{}'.", model_table_metadata.name);
>>>>>>> 32c1d1d4
        Ok(())
    }
}

#[tonic::async_trait]
impl FlightService for FlightServiceHandler {
    type HandshakeStream =
        Pin<Box<dyn Stream<Item = Result<HandshakeResponse, Status>> + Send + Sync + 'static>>;
    type ListFlightsStream =
        Pin<Box<dyn Stream<Item = Result<FlightInfo, Status>> + Send + Sync + 'static>>;
    type DoGetStream =
        Pin<Box<dyn Stream<Item = Result<FlightData, Status>> + Send + Sync + 'static>>;
    type DoPutStream =
        Pin<Box<dyn Stream<Item = Result<PutResult, Status>> + Send + Sync + 'static>>;
    type DoExchangeStream =
        Pin<Box<dyn Stream<Item = Result<FlightData, Status>> + Send + Sync + 'static>>;
    type DoActionStream =
        Pin<Box<dyn Stream<Item = Result<arrow_flight::Result, Status>> + Send + Sync + 'static>>;
    type ListActionsStream =
        Pin<Box<dyn Stream<Item = Result<ActionType, Status>> + Send + Sync + 'static>>;

    /// Not implemented.
    async fn handshake(
        &self,
        _request: Request<Streaming<HandshakeRequest>>,
    ) -> Result<Response<Self::HandshakeStream>, Status> {
        Err(Status::unimplemented("Not implemented."))
    }

    /// Provide the name of all tables in the catalog.
    async fn list_flights(
        &self,
        _request: Request<Criteria>,
    ) -> Result<Response<Self::ListFlightsStream>, Status> {
        let table_names = self.get_default_database_schema()?.table_names();
        let flight_descriptor = FlightDescriptor::new_path(table_names);
        let flight_info =
            FlightInfo::new(IpcMessage(vec![]), Some(flight_descriptor), vec![], -1, -1);

        let output = stream::once(async { Ok(flight_info) });
        Ok(Response::new(Box::pin(output)))
    }

    /// Not implemented.
    async fn get_flight_info(
        &self,
        _request: Request<FlightDescriptor>,
    ) -> Result<Response<FlightInfo>, Status> {
        Err(Status::unimplemented("Not implemented."))
    }

    /// Provide the schema of a table in the catalog. The name of the table must
    /// be provided as the first element in `FlightDescriptor.path`.
    async fn get_schema(
        &self,
        request: Request<FlightDescriptor>,
    ) -> Result<Response<SchemaResult>, Status> {
        let flight_descriptor = request.into_inner();
        let table_name = self.get_table_name_from_flight_descriptor(&flight_descriptor)?;
        let schema = self.get_schema_of_table_in_default_database_schema(table_name)?;

        let options = IpcWriteOptions::default();
        let schema_as_ipc = SchemaAsIpc::new(&schema, &options);
        let schema_result = schema_as_ipc
            .try_into()
            .map_err(|error: ArrowError| Status::internal(error.to_string()))?;
        Ok(Response::new(schema_result))
    }

    /// Execute a SQL query provided in UTF-8 and return the schema of the query
    /// result followed by the query result.
    async fn do_get(
        &self,
        request: Request<Ticket>,
    ) -> Result<Response<Self::DoGetStream>, Status> {
        let ticket = request.into_inner();

        // Extract the query.
        let query = str::from_utf8(&ticket.ticket)
            .map_err(|error| Status::invalid_argument(error.to_string()))?;

        // Execute the query.
        info!("Executing the query: {}.", query);
        let session = self.context.session.clone();
        let data_frame = session
            .sql(query)
            .await
            .map_err(|error| Status::invalid_argument(error.to_string()))?;
        let record_batches = data_frame
            .collect()
            .await
            .map_err(|error| Status::invalid_argument(error.to_string()))?;

        // Serialize the schema.
        let options = IpcWriteOptions::default();
        let schema_as_flight_data =
            SchemaAsIpc::new(&data_frame.schema().clone().into(), &options).into();
        let mut result_set: Vec<Result<FlightData, Status>> = vec![Ok(schema_as_flight_data)];

        // Serialize the query result.
        let mut record_batches_as_flight_data: Vec<Result<FlightData, Status>> = record_batches
            .iter()
            .flat_map(|result| {
                let (flight_dictionaries, flight_batch) =
                    utils::flight_data_from_arrow_batch(result, &options);
                flight_dictionaries
                    .into_iter()
                    .chain(std::iter::once(flight_batch))
                    .map(Ok)
            })
            .collect();
        result_set.append(&mut record_batches_as_flight_data);

        // Transmit the schema and the query result.
        let output = stream::iter(result_set);
        Ok(Response::new(Box::pin(output)))
    }

    /// Insert data points into a table. The name of the table must be provided
    /// as the first element of `FlightDescriptor.path` and the schema of the
    /// data points must match the schema of the table. If the data points are
    /// all inserted an empty stream is returned as confirmation, otherwise, a
    /// `Status` specifying what error occurred is returned.
    async fn do_put(
        &self,
        request: Request<Streaming<FlightData>>,
    ) -> Result<Response<Self::DoPutStream>, Status> {
        let mut flight_data_stream = request.into_inner();

        // Extract the table name and schema.
        let flight_data = flight_data_stream
            .next()
            .await
            .ok_or_else(|| Status::invalid_argument("Missing FlightData."))??;

       // debug_assert_eq!(flight_data.data_body.len(), 0);

        let flight_descriptor = flight_data
            .flight_descriptor
            .ok_or_else(|| Status::invalid_argument("Missing FlightDescriptor."))?;
        let table_name = self.get_table_name_from_flight_descriptor(&flight_descriptor)?;
        let normalized_table_name = MetadataManager::normalize_name(&table_name);

        // Handle the data based on whether it is a normal table or a model table.
        if let Some(model_table_metadata) =
            self.get_model_table_metadata_from_default_database_schema(&normalized_table_name)?
        {
            debug!("Writing data to model table '{}'.", normalized_table_name);
            self.ingest_into_model_table(&*model_table_metadata, &mut flight_data_stream)
                .await?;
        } else {
            debug!("Writing data to table '{}'.", normalized_table_name);
            let schema =
                self.get_schema_of_table_in_default_database_schema(&normalized_table_name)?;
            self.ingest_into_table(&normalized_table_name, schema, flight_data_stream);
        }

        // Confirm the data was received.
        Ok(Response::new(Box::pin(stream::empty())))
    }

    /// Not implemented.
    async fn do_exchange(
        &self,
        _request: Request<Streaming<FlightData>>,
    ) -> Result<Response<Self::DoExchangeStream>, Status> {
        Err(Status::unimplemented("Not implemented."))
    }

    /// Perform a specific action based on the type of the action in `request`.
    /// Currently only the action `CommandStatementUpdate` is supported which
    /// executes a SQL query containing a command that does not return a result.
    /// These commands can be `CREATE TABLE table_name(...` which creates a
    /// normal table, and `CREATE MODEL TABLE table_name(...` which creates a
    /// model table. A model table is a specialized table for efficiently
    /// storing multivariate time series with tags within a per field error
    /// bound. Thus, model tables can only contain a single timestamp column,
    /// field columns, and tag columns. If no error bound is defined for a field
    /// column it defaults to an error bound of 0% (lossless compression).
    ///
    /// Examples of CREATE TABLE and CREATE MODEL TABLE commands:
    /// * CREATE TABLE company(id INTEGER, name TEXT)
    /// * CREATE MODEL TABLE wind_turbines(timestamp TIMESTAMP,
    ///   field_lossless FIELD, field_lossy FIELD(5), tag_one TAG, tag_two TAG)
    async fn do_action(
        &self,
        request: Request<Action>,
    ) -> Result<Response<Self::DoActionStream>, Status> {
        let action = request.into_inner();
        info!("Received request to perform action '{}'.", action.r#type);

        if action.r#type == "CommandStatementUpdate" {
            // Read the SQL from the action.
            let sql = str::from_utf8(&action.body)
                .map_err(|error| Status::invalid_argument(error.to_string()))?;
            info!("Received request to execute '{}'.", sql);

            // Parse the SQL.
            let statement = parser::tokenize_and_parse_sql(sql)
                .map_err(|error| Status::invalid_argument(error.to_string()))?;

            // Perform semantic checks to ensure the parsed SQL is supported.
            let valid_statement = parser::semantic_checks_for_create_table(&statement)
                .map_err(|error| Status::invalid_argument(error.to_string()))?;

            // Create the table or model table if it does not already exists.
            match valid_statement {
                ValidStatement::CreateTable { name, schema } => {
                    self.check_if_table_exists(&name)?;
                    self.register_and_save_table(name, schema).await?;
                }
                ValidStatement::CreateModelTable(model_table_metadata) => {
                    self.check_if_table_exists(&model_table_metadata.name)?;
                    self.register_and_save_model_table(model_table_metadata)?;
                }
            };

            // Confirm the table was created.
            Ok(Response::new(Box::pin(stream::empty())))
        } else if action.r#type == "Flush"{
            self.flush_data_to_disk().await.expect("Failed to flush data to disk.");

            // Confirm the data was flushed.
            Ok(Response::new(Box::pin(stream::empty())))
        } else {
            Err(Status::unimplemented("Action not implemented."))
        }
    }

    /// Return all available actions, including both a name and a description for each action.
    async fn list_actions(
        &self,
        _request: Request<Empty>,
    ) -> Result<Response<Self::ListActionsStream>, Status> {
        let create_command_statement_update_action = ActionType {
            r#type: "CommandStatementUpdate".to_owned(),
            description: "Execute a SQL query containing a single command that produce no results."
                .to_owned(),
<<<<<<< HEAD
        };

        let flush_data_to_disk = ActionType{
            r#type: "Flush".to_owned(),
            description: "Flush the uncompressed data to disk by compressing and saving the data."
                .to_owned()
        };

        let output = stream::iter(vec![Ok(create_command_statement_update_action), Ok(flush_data_to_disk)]);
=======
        };

        let output = stream::iter(vec![Ok(create_command_statement_update_action)]);
>>>>>>> 32c1d1d4
        Ok(Response::new(Box::pin(output)))
    }
}<|MERGE_RESOLUTION|>--- conflicted
+++ resolved
@@ -198,11 +198,6 @@
         model_table_metadata: &ModelTableMetadata,
         flight_data_stream: &mut Streaming<FlightData>,
     ) -> Result<(), Status> {
-<<<<<<< HEAD
-
-        debug!("reached");
-=======
->>>>>>> 32c1d1d4
         // Retrieve the data until the request does not contain any more data.
         while let Some(flight_data) = flight_data_stream.next().await {
             let flight_data = flight_data?;
@@ -295,11 +290,12 @@
             .metadata_manager
             .save_model_table_metadata(&model_table_metadata)
             .map_err(|error| Status::internal(error.to_string()))?;
-<<<<<<< HEAD
 
         info!("Created model table '{}'.", model_table_metadata.name);
         Ok(())
     }
+    /// Flush data to the disk manually using an action
+    /// for debug purposes.
     async fn flush_data_to_disk(
         &self
     ) -> Result<(), Status> {
@@ -307,10 +303,6 @@
 
         context.storage_engine.write().await.flush();
 
-=======
-
-        info!("Created model table '{}'.", model_table_metadata.name);
->>>>>>> 32c1d1d4
         Ok(())
     }
 }
@@ -549,7 +541,6 @@
             r#type: "CommandStatementUpdate".to_owned(),
             description: "Execute a SQL query containing a single command that produce no results."
                 .to_owned(),
-<<<<<<< HEAD
         };
 
         let flush_data_to_disk = ActionType{
@@ -559,11 +550,7 @@
         };
 
         let output = stream::iter(vec![Ok(create_command_statement_update_action), Ok(flush_data_to_disk)]);
-=======
-        };
-
-        let output = stream::iter(vec![Ok(create_command_statement_update_action)]);
->>>>>>> 32c1d1d4
+        
         Ok(Response::new(Box::pin(output)))
     }
 }