/* Copyright 2022 The ModelarDB Contributors
 *
 * Licensed under the Apache License, Version 2.0 (the "License");
 * you may not use this file except in compliance with the License.
 * You may obtain a copy of the License at
 *
 *     http://www.apache.org/licenses/LICENSE-2.0
 *
 * Unless required by applicable law or agreed to in writing, software
 * distributed under the License is distributed on an "AS IS" BASIS,
 * WITHOUT WARRANTIES OR CONDITIONS OF ANY KIND, either express or implied.
 * See the License for the specific language governing permissions and
 * limitations under the License.
 */

//! Support for managing all compressed data that is inserted into the [`StorageEngine`].

use std::collections::{HashMap, VecDeque};
use std::path::PathBuf;
use std::sync::Arc;

use datafusion::arrow::record_batch::RecordBatch;
use futures::StreamExt;
use object_store::path::Path as ObjectStorePath;
use object_store::{ObjectMeta, ObjectStore};
use tracing::info;
use tracing::{debug, debug_span};

use crate::errors::ModelarDbError;
use crate::storage::time_series::CompressedTimeSeries;
use crate::types::{CompressedSchema, Timestamp};
use crate::StorageEngine;

/// Stores data points compressed as models in memory to batch compressed data before saving it to
/// Apache Parquet files.
pub(super) struct CompressedDataManager {
    /// Path to the folder containing all compressed data managed by the [`StorageEngine`].
    data_folder_path: PathBuf,
    /// The compressed segments before they are saved to persistent storage.
    compressed_data: HashMap<u64, CompressedTimeSeries>,
    /// FIFO queue of keys referring to [`CompressedTimeSeries`] that can be saved to persistent storage.
    compressed_queue: VecDeque<u64>,
    /// How many bytes of memory that are left for storing compressed segments.
    /// Signed integer since compressed data is inserted first and the remaining bytes are checked after.
    /// This means that the remaining bytes can be negative briefly until compressed data is saved to disk.
    compressed_remaining_memory_in_bytes: isize,
    /// Reference to the schema for compressed segments.
    compressed_schema: CompressedSchema,
}

impl CompressedDataManager {
    pub(super) fn new(
        data_folder_path: PathBuf,
        compressed_reserved_memory_in_bytes: usize,
        compressed_schema: CompressedSchema,
    ) -> Self {
        Self {
            data_folder_path,
            // TODO: Maybe create with estimated capacity to avoid reallocation.
            compressed_data: HashMap::new(),
            compressed_queue: VecDeque::new(),
            compressed_remaining_memory_in_bytes: compressed_reserved_memory_in_bytes as isize,
            compressed_schema,
        }
    }

    /// Insert `segment` into the in-memory compressed time series buffer.
    pub(super) fn insert_compressed_segment(&mut self, key: u64, segment: RecordBatch) {
        let _span = debug_span!("insert_compressed_segment", key = key.clone()).entered();
        debug!(
            "Inserting batch with {} rows into compressed time series.",
            segment.num_rows()
        );

        // Since the compressed segment is already in memory, insert the segment into the structure
        // first and check if the reserved memory limit is exceeded after.
        let segment_size = if let Some(time_series) = self.compressed_data.get_mut(&key) {
            debug!("Found existing compressed time series.");

            time_series.append_segment(segment)
        } else {
            debug!("Could not find compressed time series. Creating compressed time series.");

            let mut time_series = CompressedTimeSeries::new();
            let segment_size = time_series.append_segment(segment);

            self.compressed_data.insert(key.clone(), time_series);
            self.compressed_queue.push_back(key.clone());

            segment_size
        };

        self.compressed_remaining_memory_in_bytes -= segment_size as isize;

        // If the reserved memory limit is exceeded, save compressed data to disk.
        if self.compressed_remaining_memory_in_bytes < 0 {
            self.save_compressed_data_to_free_memory();
        }
    }

    /// Return an [`ObjectMeta`] for each compressed file in `query_data_folder`
    /// that corresponds to `key`. If some compressed data that corresponds to
    /// `key` is still in memory, save the data to disk first. If `key` does not
    /// correspond to any compressed files, an empty [`Vec`] is returned, while
    /// a [`DataRetrievalError`](ModelarDbError::DataRetrievalError) is returned
    /// if the compressed files could not be listed.
    pub(super) async fn save_and_get_saved_compressed_files(
        &mut self,
        key: &u64,
        query_data_folder: &Arc<dyn ObjectStore>,
    ) -> Result<Vec<(String, ObjectMeta)>, ModelarDbError> {
        // If there is any compressed data in memory, save it first.
        if self.compressed_data.contains_key(key) {
            // Remove the data from the queue of compressed time series that are ready to be saved.
            // unwrap() is safe since `compressed_data` contains the same keys as `compressed_queue`.
            let data_index = self.compressed_queue.iter().position(|x| x == key).unwrap();
            self.compressed_queue.remove(data_index);

            self.save_compressed_data(key);
        }

        // List all files in query_data_folder for key.
        let key_path = ObjectStorePath::from(format!("{}/compressed/", key));
        let key_files = query_data_folder
            .list(Some(&key_path))
            .await
            .map_err(|error| {
                ModelarDbError::DataRetrievalError(format!(
                    "Compressed data could not be listed for key '{}': {}",
                    key,
                    error.to_string()
                ))
            })?;

        // Return all Apache Parquet files stored for key.
        let key_files = key_files
            .filter_map(|maybe_meta| async {
                if let Ok(meta) = maybe_meta {
                    if StorageEngine::is_path_an_apache_parquet_file(
                        &query_data_folder,
                        &meta.location,
                    )
                    .await
                    {
                        return Some((key.to_string(), meta));
                    };
                };
                None
            })
            .collect::<Vec<(String, ObjectMeta)>>()
            .await;

        Ok(key_files)
    }

    /// Save [`CompressedTimeSeries`] to disk until the reserved memory limit is no longer exceeded.
    fn save_compressed_data_to_free_memory(&mut self) {
        debug!("Out of memory for compressed data. Saving compressed data to disk.");

        while self.compressed_remaining_memory_in_bytes < 0 {
            let key = self.compressed_queue.pop_front().unwrap();
            self.save_compressed_data(&key);
        }
    }

    /// Flush the data that the [`CompressedDataManager`] is currently managing.
    pub(super) fn flush(&mut self) {
        info!(
            "Flushing the remaining {} batches of compressed segments.",
            self.compressed_queue.len()
        );

        while !self.compressed_queue.is_empty() {
            let key = self.compressed_queue.pop_front().unwrap();
            self.save_compressed_data(&key);
        }
    }

    // TODO: After saving, the file location should be given to the data transfer component.
    /// Save the compressed data corresponding to `key` to disk. The size of the saved compressed
    /// data is added back to the remaining reserved memory.
    fn save_compressed_data(&mut self, key: &u64) {
        debug!("Saving compressed time series with key '{}' to disk.", key);

        let mut time_series = self.compressed_data.remove(&key).unwrap();
        let folder_path = self.data_folder_path.join(key.to_string());
        time_series.save_to_apache_parquet(folder_path.as_path(), &self.compressed_schema);

        self.compressed_remaining_memory_in_bytes += time_series.size_in_bytes as isize;

        debug!(
            "Saved {} bytes of compressed data to disk. Remaining reserved bytes: {}.",
            time_series.size_in_bytes, self.compressed_remaining_memory_in_bytes
        );
    }
}

/// Return [`true`] if `file name` contains timestamps that overlaps with the
/// time range given by `start_time` and `end_time`, otherwise [`false`].
/// Assumes `file_name` has the following format:
/// `start_timestamp-end_timestamp`, where both `start_timestamp` and
/// `end_timestamp` are of the same unit as `start_time` and `end_time`.
pub(super) fn is_compressed_file_within_time_range(
    file_name: &str,
    start_time: Timestamp,
    end_time: Timestamp,
) -> bool {
    let hyphen_index = file_name.find('-').unwrap();
    let dot_index = file_name.find('.').unwrap();

    // unwrap() is safe to use since the file name structure is internally generated.
    let file_start_time = file_name[0..hyphen_index].parse::<i64>().unwrap();
    let file_end_time = file_name[hyphen_index + 1..dot_index]
        .parse::<i64>()
        .unwrap();

    let ends_after_start = file_end_time >= start_time;
    let starts_before_end = file_start_time <= end_time;

    // Return true if the file ends after the start time and starts before the end time.
    ends_after_start && starts_before_end
}

#[cfg(test)]
mod tests {
    use super::*;
    use std::path::Path;

    use object_store::local::LocalFileSystem;
    use tempfile::{tempdir, TempDir};

    use crate::{get_array, storage};
    use crate::metadata::test_util as metadata_test_util;
    use crate::storage::test_util;
    use crate::types::TimestampArray;

    const KEY: u64 = 1;

    #[test]
    fn test_can_insert_compressed_segment_into_new_time_series() {
        let segment = test_util::get_compressed_segment_record_batch();
        let (_temp_dir, mut data_manager) = create_compressed_data_manager();

        data_manager.insert_compressed_segment(KEY, segment);

        assert!(data_manager.compressed_data.contains_key(&KEY));
        assert_eq!(data_manager.compressed_queue.pop_front().unwrap(), KEY);
        assert!(
            data_manager
                .compressed_data
                .get(&KEY)
                .unwrap()
                .size_in_bytes
                > 0
        );
    }

    #[test]
    fn test_can_insert_compressed_segment_into_existing_time_series() {
        let segment = test_util::get_compressed_segment_record_batch();
        let (_temp_dir, mut data_manager) = create_compressed_data_manager();

        data_manager.insert_compressed_segment(KEY, segment.clone());
        let previous_size = data_manager
            .compressed_data
            .get(&KEY)
            .unwrap()
            .size_in_bytes;

        data_manager.insert_compressed_segment(KEY, segment);

        assert!(
            data_manager
                .compressed_data
                .get(&KEY)
                .unwrap()
                .size_in_bytes
                > previous_size
        );
    }

    #[test]
    fn test_save_first_compressed_time_series_if_out_of_memory() {
        let segment = test_util::get_compressed_segment_record_batch();
        let (_temp_dir, mut data_manager) = create_compressed_data_manager();
        let reserved_memory = data_manager.compressed_remaining_memory_in_bytes as usize;

        // Insert compressed data into the storage engine until data is saved to Apache Parquet.
        let max_compressed_segments = reserved_memory / test_util::COMPRESSED_SEGMENT_SIZE;
        for _ in 0..max_compressed_segments + 1 {
            data_manager.insert_compressed_segment(KEY, segment.clone());
        }

        // The compressed data should be saved to the "compressed" folder under the key.
        let data_folder_path = Path::new(&data_manager.data_folder_path);
        let compressed_path = data_folder_path.join(format!("{}/compressed", KEY));
        assert_eq!(compressed_path.read_dir().unwrap().count(), 1);
    }

    #[test]
    fn test_remaining_bytes_decremented_when_inserting_compressed_segment() {
        let segment = test_util::get_compressed_segment_record_batch();
        let (_temp_dir, mut data_manager) = create_compressed_data_manager();
        let reserved_memory = data_manager.compressed_remaining_memory_in_bytes;

        data_manager.insert_compressed_segment(KEY, segment);

        assert!(reserved_memory > data_manager.compressed_remaining_memory_in_bytes);
    }

    #[test]
    fn test_remaining_memory_incremented_when_saving_compressed_time_series() {
        let segment = test_util::get_compressed_segment_record_batch();
        let (_temp_dir, mut data_manager) = create_compressed_data_manager();

        data_manager.insert_compressed_segment(KEY, segment.clone());

        // Set the remaining memory to a negative value since data is only saved when out of memory.
        data_manager.compressed_remaining_memory_in_bytes = -1;
        data_manager.save_compressed_data_to_free_memory();

        assert!(-1 < data_manager.compressed_remaining_memory_in_bytes);
    }

    /// Create a [`CompressedDataManager`] with a folder that is deleted once the test is finished.
    fn create_compressed_data_manager() -> (TempDir, CompressedDataManager) {
        let temp_dir = tempdir().unwrap();
        let metadata_manager = metadata_test_util::get_test_metadata_manager(temp_dir.path());

        let data_folder_path = temp_dir.path().to_path_buf();
        (
            temp_dir,
            CompressedDataManager::new(
                data_folder_path,
                metadata_manager.compressed_reserved_memory_in_bytes,
                metadata_manager.get_compressed_schema(),
            ),
        )
    }

    // Tests for get_saved_compressed_files().
    #[tokio::test]
    async fn test_can_get_saved_compressed_files() {
        let segment = test_util::get_compressed_segment_record_batch();
        let (temp_dir, mut data_manager) = create_compressed_data_manager();

        data_manager.insert_compressed_segment(KEY, segment.clone());
        data_manager.save_compressed_data(&KEY);

        let object_store: Arc<dyn ObjectStore> =
            Arc::new(LocalFileSystem::new_with_prefix(temp_dir.path()).unwrap());
        let result = data_manager
            .save_and_get_saved_compressed_files(&KEY, &object_store)
            .await;
        assert!(result.is_ok());

        let files = result.unwrap();
        assert_eq!(files.len(), 1);

        // The file should have the first start time and the last end time as the file name.
<<<<<<< HEAD
        let file_name = storage::create_time_range_file_name(&segment);
        let expected_file_path = format!("{}/compressed/{}", KEY, file_name);
        let expected_full_path = data_manager.data_folder_path.join(expected_file_path);
        assert_eq!(*files.get(0).unwrap(), expected_full_path)
=======
        let start_times = get_array!(segment, 2, TimestampArray);
        let end_times = get_array!(segment, 3, TimestampArray);
        let expected_file_path = format!(
            "{}/compressed/{}-{}.parquet",
            KEY,
            start_times.value(0),
            end_times.value(end_times.len() - 1)
        );

        assert_eq!(
            files.get(0).unwrap().1.location,
            ObjectStorePath::parse(expected_file_path).unwrap()
        )
>>>>>>> 32c1d1d4
    }

    #[tokio::test]
    async fn test_save_in_memory_compressed_data_when_getting_saved_compressed_files() {
        let segment = test_util::get_compressed_segment_record_batch_with_time(1000);
        let (temp_dir, mut data_manager) = create_compressed_data_manager();

        data_manager.insert_compressed_segment(KEY, segment);
        data_manager.save_compressed_data(&KEY);

        // This second inserted segment should be saved when the compressed files are retrieved.
        let segment_2 = test_util::get_compressed_segment_record_batch_with_time(2000);
        data_manager.insert_compressed_segment(KEY, segment_2.clone());

        let object_store: Arc<dyn ObjectStore> =
            Arc::new(LocalFileSystem::new_with_prefix(temp_dir.path()).unwrap());
        let result = data_manager
            .save_and_get_saved_compressed_files(&KEY, &object_store)
            .await;

        assert!(result.is_ok());
        assert_eq!(result.unwrap().len(), 2);
    }

    #[tokio::test]
    async fn test_get_no_saved_compressed_files_from_non_existent_key() {
        let segment = test_util::get_compressed_segment_record_batch();
        let (temp_dir, mut data_manager) = create_compressed_data_manager();

        data_manager.insert_compressed_segment(KEY, segment);
        data_manager.save_compressed_data(&KEY);

        let object_store: Arc<dyn ObjectStore> =
            Arc::new(LocalFileSystem::new_with_prefix(temp_dir.path()).unwrap());
        let result = data_manager
            .save_and_get_saved_compressed_files(&999, &object_store)
            .await;
        assert!(result.unwrap().is_empty());
    }

    // Tests for is_compressed_file_within_time_range().
    #[test]
    fn test_compressed_file_ends_within_time_range() {
        assert!(is_compressed_file_within_time_range("1-10.parquet", 5, 15))
    }

    #[test]
    fn test_compressed_file_starts_within_time_range() {
        assert!(is_compressed_file_within_time_range("10-20.parquet", 5, 15))
    }

    #[test]
    fn test_compressed_file_is_within_time_range() {
        assert!(is_compressed_file_within_time_range("10-20.parquet", 1, 30))
    }

    #[test]
    fn test_compressed_file_is_before_time_range() {
        assert!(!is_compressed_file_within_time_range(
            "1-10.parquet",
            20,
            30
        ))
    }

    #[test]
    fn test_compressed_file_is_after_time_range() {
        assert!(!is_compressed_file_within_time_range(
            "20-30.parquet",
            1,
            10
        ))
    }
}<|MERGE_RESOLUTION|>--- conflicted
+++ resolved
@@ -358,26 +358,13 @@
         assert_eq!(files.len(), 1);
 
         // The file should have the first start time and the last end time as the file name.
-<<<<<<< HEAD
         let file_name = storage::create_time_range_file_name(&segment);
         let expected_file_path = format!("{}/compressed/{}", KEY, file_name);
-        let expected_full_path = data_manager.data_folder_path.join(expected_file_path);
-        assert_eq!(*files.get(0).unwrap(), expected_full_path)
-=======
-        let start_times = get_array!(segment, 2, TimestampArray);
-        let end_times = get_array!(segment, 3, TimestampArray);
-        let expected_file_path = format!(
-            "{}/compressed/{}-{}.parquet",
-            KEY,
-            start_times.value(0),
-            end_times.value(end_times.len() - 1)
-        );
 
         assert_eq!(
             files.get(0).unwrap().1.location,
             ObjectStorePath::parse(expected_file_path).unwrap()
         )
->>>>>>> 32c1d1d4
     }
 
     #[tokio::test]
