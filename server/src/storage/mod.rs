--- conflicted
+++ resolved
@@ -208,13 +208,8 @@
     }
 
     // TODO: Test using more efficient encoding. Plain encoding makes it easier to read the files externally.
-<<<<<<< HEAD
-    /// Write `batch` to an Apache Parquet file at the location given by `path`. Return Ok if the
-    /// file was written successfully, otherwise return `ParquetError`.
-=======
     /// Write `batch` to an Apache Parquet file at the location given by `path`. `path` must use the
     /// extension '.parquet'. Return Ok if the file was written successfully, otherwise `ParquetError`.
->>>>>>> b3863f16
     pub fn write_batch_to_apache_parquet_file(
         batch: RecordBatch,
         path: &Path,
@@ -225,22 +220,6 @@
 
         // Check if the extension of the given path is correct.
         if path.extension().and_then(OsStr::to_str) == Some("parquet") {
-<<<<<<< HEAD
-            if let Ok(file) = File::create(path) {
-                let props = WriterProperties::builder()
-                    .set_dictionary_enabled(false)
-                    .set_encoding(Encoding::PLAIN)
-                    .build();
-
-                let mut writer = ArrowWriter::try_new(file, batch.schema(), Some(props))?;
-                writer.write(&batch)?;
-                writer.close()?;
-
-                Ok(())
-            } else {
-                Err(error)
-            }
-=======
             let file = File::create(path).map_err(|_e| error)?;
             let props = WriterProperties::builder()
                 .set_dictionary_enabled(false)
@@ -252,7 +231,6 @@
             writer.close()?;
 
             Ok(())
->>>>>>> b3863f16
         } else {
             Err(error)
         }
@@ -260,40 +238,11 @@
 
     /// Read all rows from the Apache Parquet file at the location given by `path` and return them
     /// in a record batch. If the file could not be read successfully, `ParquetError` is returned.
-<<<<<<< HEAD
-    pub fn read_batch_from_apache_parquet_file(path: &Path) -> Result<RecordBatch, ParquetError> {
-=======
     pub fn read_entire_apache_parquet_file(path: &Path) -> Result<RecordBatch, ParquetError> {
->>>>>>> b3863f16
         let error = ParquetError::General(
             format!("Apache Parquet file at path '{}' could not be read.", path.display())
         );
 
-<<<<<<< HEAD
-        if let Ok(file) = File::open(path) {
-            let reader = SerializedFileReader::new(file)?;
-
-            // Extract the total row count from the file metadata.
-            let apache_parquet_metadata = reader.metadata();
-            let row_count = apache_parquet_metadata
-                .row_groups()
-                .iter()
-                .map(|rg| rg.num_rows())
-                .sum::<i64>() as usize;
-
-            // Read the data and convert it into a record batch.
-            let mut arrow_reader = ParquetFileArrowReader::new(Arc::new(reader));
-            let mut record_batch_reader = arrow_reader.get_record_reader(row_count)?;
-
-            let batch = record_batch_reader
-                .next()
-                .ok_or_else(|| error)??;
-
-            Ok(batch)
-        } else {
-            Err(error)
-        }
-=======
         let file = File::open(path).map_err(|_e| error.clone())?;
         let reader = SerializedFileReader::new(file)?;
 
@@ -314,7 +263,6 @@
             .ok_or_else(|| error)??;
 
         Ok(batch)
->>>>>>> b3863f16
     }
 
     /// Return `true` if `path` is a readable Apache Parquet file, otherwise `false`.
@@ -520,14 +468,11 @@
         storage_engine.get_finished_segment();
 
         assert!(remaining_memory < storage_engine.uncompressed_remaining_memory_in_bytes);
-<<<<<<< HEAD
     }
 
     #[test]
     fn test_remaining_memory_not_incremented_when_popping_spilled() {
 
-=======
->>>>>>> b3863f16
     }
 
     #[test]
@@ -626,7 +571,6 @@
         assert!(storage_engine.compressed_remaining_memory_in_bytes < initial_remaining_memory);
     }
 
-<<<<<<< HEAD
 	#[test]
 	fn test_remaining_memory_incremented_when_saving_compressed_time_series() {
 
@@ -641,8 +585,6 @@
         (temp_dir, StorageEngine::new(storage_folder_path))
 	}
 
-=======
->>>>>>> b3863f16
     // Tests for Apache Parquet.
     #[test]
     fn test_write_batch_to_apache_parquet_file() {
@@ -692,15 +634,9 @@
     #[test]
     fn test_read_batch_from_apache_parquet_file() {
         let file_name = "test.parquet".to_owned();
-<<<<<<< HEAD
-        let (_temp_dir, path, batch) = create_file_in_temp_dir(file_name);
+        let (_temp_dir, path, batch) = create_apache_parquet_file_in_temp_dir(file_name);
 
         let result = StorageEngine::read_batch_from_apache_parquet_file(path.as_path());
-=======
-        let (_temp_dir, path, batch) = create_apache_parquet_file_in_temp_dir(file_name);
-
-        let result = StorageEngine::read_entire_apache_parquet_file(path.as_path());
->>>>>>> b3863f16
 
         assert!(result.is_ok());
         assert_eq!(batch, result.unwrap());
@@ -712,11 +648,7 @@
         let path = temp_dir.path().join("test.txt");
         File::create(path.clone()).unwrap();
 
-<<<<<<< HEAD
         let result = StorageEngine::read_batch_from_apache_parquet_file(path.as_path());
-=======
-        let result = StorageEngine::read_entire_apache_parquet_file(path.as_path());
->>>>>>> b3863f16
 
         assert!(result.is_err());
     }
@@ -725,11 +657,7 @@
     fn test_read_batch_from_non_existent_path() {
         let temp_dir = tempdir().unwrap();
         let path = temp_dir.path().join("none.parquet");
-<<<<<<< HEAD
         let result = StorageEngine::read_batch_from_apache_parquet_file(path.as_path());
-=======
-        let result = StorageEngine::read_entire_apache_parquet_file(path.as_path());
->>>>>>> b3863f16
 
         assert!(result.is_err());
     }
@@ -737,21 +665,13 @@
     #[test]
     fn test_is_parquet_path_apache_parquet_file() {
         let file_name = "test.parquet".to_owned();
-<<<<<<< HEAD
-        let (_temp_dir, path, _batch) = create_file_in_temp_dir(file_name);
-=======
         let (_temp_dir, path, _batch) = create_apache_parquet_file_in_temp_dir(file_name);
->>>>>>> b3863f16
 
         assert!(StorageEngine::is_path_an_apache_parquet_file(path.as_path()));
     }
 
     /// Create an Apache Parquet file from a generated record batch in the temp dir.
-<<<<<<< HEAD
-    fn create_file_in_temp_dir(file_name: String) -> (TempDir, PathBuf, RecordBatch) {
-=======
     fn create_apache_parquet_file_in_temp_dir(file_name: String) -> (TempDir, PathBuf, RecordBatch) {
->>>>>>> b3863f16
         let temp_dir = tempdir().unwrap();
         let batch = test_util::get_compressed_segment_record_batch();
 
