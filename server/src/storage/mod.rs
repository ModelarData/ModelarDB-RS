/* Copyright 2022 The ModelarDB Contributors
 *
 * Licensed under the Apache License, Version 2.0 (the "License");
 * you may not use this file except in compliance with the License.
 * You may obtain a copy of the License at
 *
 *     http://www.apache.org/licenses/LICENSE-2.0
 *
 * Unless required by applicable law or agreed to in writing, software
 * distributed under the License is distributed on an "AS IS" BASIS,
 * WITHOUT WARRANTIES OR CONDITIONS OF ANY KIND, either express or implied.
 * See the License for the specific language governing permissions and
 * limitations under the License.
 */

//! Converts a batch of data to uncompressed data points, stores uncompressed data points temporarily
//! in an in-memory buffer that spills to Apache Parquet files, and stores data points compressed as
//! models in memory to batch compressed data before saving it to Apache Parquet files.

mod compressed_data_manager;
<<<<<<< HEAD
pub(crate) mod segment;
mod time_series;
pub(crate) mod uncompressed_data_manager;
=======
mod segment;
mod time_series;
mod uncompressed_data_manager;
>>>>>>> 32c1d1d4

use std::ffi::OsStr;
use std::fs::File;
use std::path::{Path, PathBuf};
use std::sync::Arc;

use datafusion::arrow::record_batch::RecordBatch;
use datafusion::parquet::arrow::arrow_reader::ParquetRecordBatchReaderBuilder;
use datafusion::parquet::arrow::ArrowWriter;
use datafusion::parquet::basic::Compression;
use datafusion::parquet::errors::ParquetError;
use datafusion::parquet::file::properties::{EnabledStatistics, WriterProperties};
use object_store::path::Path as ObjectStorePath;
use object_store::{ObjectMeta, ObjectStore};

use crate::errors::ModelarDbError;
use crate::metadata::model_table_metadata::ModelTableMetadata;
use crate::metadata::MetadataManager;
use crate::storage::compressed_data_manager::CompressedDataManager;
use crate::storage::segment::FinishedSegment;
use crate::storage::uncompressed_data_manager::UncompressedDataManager;
use crate::types::Timestamp;

// TODO: Look into custom errors for all errors in storage engine.

/// The scheme and host at which the query data folder is stored.
pub const QUERY_DATA_FOLDER_SCHEME_AND_HOST: &str = "query";

/// The scheme with host at which the query data folder is stored.
pub const QUERY_DATA_FOLDER_SCHEME_WITH_HOST: &str = "query://query";

/// The expected [first four bytes of any Apache Parquet file].
///
/// [first four bytes of any Apache Parquet file]: https://en.wikipedia.org/wiki/List_of_file_signatures
const APACHE_PARQUET_FILE_SIGNATURE: &[u8] = &[80, 65, 82, 49]; // PAR1.

/// Note that the capacity has to be a multiple of 64 bytes to avoid the actual capacity
/// being larger due to internal alignment when allocating memory for the builders.
const BUILDER_CAPACITY: usize = 64 * 1024; // Each element is a Timestamp and a Value.

/// Manages all uncompressed and compressed data, both while being built and when finished.
pub struct StorageEngine {
    // TODO: is it better to use MetadataManager from context to share caches
    // with tables or a separate MetadataManager to not require taking a lock?
    /// Manager that controls all metadata for uncompressed and compressed data.
    metadata_manager: MetadataManager,
    /// Manager that contains and controls all uncompressed data.
    uncompressed_data_manager: UncompressedDataManager,
    /// Manager that contains and controls all compressed data.
    compressed_data_manager: CompressedDataManager,
}

impl StorageEngine {
    pub fn new(
        data_folder_path: PathBuf,
        metadata_manager: MetadataManager,
        compress_directly: bool,
    ) -> Self {
        let uncompressed_data_manager = UncompressedDataManager::new(
            data_folder_path.clone(),
            metadata_manager.uncompressed_reserved_memory_in_bytes,
            metadata_manager.get_uncompressed_schema(),
            metadata_manager.get_compressed_schema(),
            compress_directly,
        );

        let compressed_data_manager = CompressedDataManager::new(
            data_folder_path,
            metadata_manager.compressed_reserved_memory_in_bytes,
            metadata_manager.get_compressed_schema(),
        );

        Self {
            metadata_manager,
            uncompressed_data_manager,
            compressed_data_manager,
        }
    }

    /// Pass `data_points` to [`UncompressedDataManager`]. Return [`Ok`] if the data was
    /// successfully inserted, otherwise return [`Err`].
    pub fn insert_data_points(
        &mut self,
        model_table: &ModelTableMetadata,
        data_points: &RecordBatch,
    ) -> Result<(), String> {
        // TODO: When the compression component is changed, just insert the data points.
        let compressed_segments = self.uncompressed_data_manager.insert_data_points(
            &mut self.metadata_manager,
            model_table,
            data_points,
        )?;

        for (key, segment) in compressed_segments {
            self.compressed_data_manager
                .insert_compressed_segment(key, segment);
        }

        Ok(())
    }

    /// Retrieve the oldest [`FinishedSegment`] from [`UncompressedDataManager`] and return it.
    /// Return [`None`] if there are no [`FinishedSegments`](FinishedSegment).
    pub fn get_finished_segment(&mut self) -> Option<FinishedSegment> {
        self.uncompressed_data_manager.get_finished_segment()
    }

    /// Flush all of the data the [`StorageEngine`] is managing to disk.
    pub fn flush(&mut self) {
        // Flush UncompressedDataManager.
        for (key, segment) in self.uncompressed_data_manager.flush() {
            self.compressed_data_manager
                .insert_compressed_segment(key, segment);
        }

        // Flush CompressedDataManager.
        self.compressed_data_manager.flush();
    }

    /// Pass `segment` to [`CompressedDataManager`].
    pub fn insert_compressed_segment(&mut self, key: u64, segment: RecordBatch) {
        self.compressed_data_manager
            .insert_compressed_segment(key, segment)
    }

    /// Retrieve the compressed files that correspond to `keys` within the given range of time.
    /// If `keys` contain a key that does not exist or the end time is before the start time,
    /// [`DataRetrievalError`](ModelarDbError::DataRetrievalError) is returned.
    pub async fn get_compressed_files(
        &mut self,
        keys: &[u64],
        start_time: Option<Timestamp>,
        end_time: Option<Timestamp>,
        query_data_folder: &Arc<dyn ObjectStore>,
    ) -> Result<Vec<(String, ObjectMeta)>, ModelarDbError> {
        let start_time = start_time.unwrap_or(0);
        let end_time = end_time.unwrap_or(Timestamp::MAX);
        let mut compressed_files: Vec<(String, ObjectMeta)> = vec![];

        if start_time > end_time {
            return Err(ModelarDbError::DataRetrievalError(format!(
                "Start time '{}' cannot be after end time '{}'.",
                start_time, end_time
            )));
        };

        for key in keys {
            // For each key, list the files that contain compressed data.
            let key_files = self
                .compressed_data_manager
                .save_and_get_saved_compressed_files(key, &query_data_folder)
                .await?;

            // Prune the files based on the time range the file covers.
            let pruned_key_files = key_files.into_iter().filter(|(_, object_meta)| {
                let last_file_part = object_meta.location.parts().last().unwrap();
                compressed_data_manager::is_compressed_file_within_time_range(
                    last_file_part.as_ref(),
                    start_time,
                    end_time,
                )
            });

            compressed_files.extend(pruned_key_files)
        }
        Ok(compressed_files)
    }

    /// Write `batch` to an Apache Parquet file at the location given by `file_path`. `file_path`
    /// must use the extension '.parquet'. Return [`Ok`] if the file was written successfully,
    /// otherwise [`ParquetError`].
    pub fn write_batch_to_apache_parquet_file(
        batch: RecordBatch,
        file_path: &Path,
    ) -> Result<(), ParquetError> {
        let error = ParquetError::General(format!(
            "Apache Parquet file at path '{}' could not be created.",
            file_path.display()
        ));

        // Check if the extension of the given path is correct.
        if file_path.extension().and_then(OsStr::to_str) == Some("parquet") {
            let file = File::create(file_path).map_err(|_e| error)?;
            let props = WriterProperties::builder()
                .set_compression(Compression::ZSTD)
                .set_dictionary_enabled(false)
                .set_statistics_enabled(EnabledStatistics::Page)
                .build();

            let mut writer = ArrowWriter::try_new(file, batch.schema(), Some(props))?;
            writer.write(&batch)?;
            writer.close()?;

            Ok(())
        } else {
            Err(error)
        }
    }

    /// Read all rows from the Apache Parquet file at the location given by `file_path` and return them
    /// in a [`RecordBatch`]. If the file could not be read successfully, [`ParquetError`] is returned.
    pub fn read_entire_apache_parquet_file(file_path: &Path) -> Result<RecordBatch, ParquetError> {
        let error = ParquetError::General(format!(
            "Apache Parquet file at path '{}' could not be read.",
            file_path.display()
        ));

        // Create a reader that can be used to read an Apache Parquet file.
        let file = File::open(file_path).map_err(|_e| error.clone())?;
        let builder = ParquetRecordBatchReaderBuilder::try_new(file)?;
        let mut reader = builder.with_batch_size(usize::MAX).build()?;

        let record_batch = reader.next().ok_or_else(|| error)??;
        Ok(record_batch)
    }

    /// Return [`true`] if `file_path` is a readable Apache Parquet file,
    /// otherwise [`false`].
    pub async fn is_path_an_apache_parquet_file(
        object_store: &Arc<dyn ObjectStore>,
        file_path: &ObjectStorePath,
    ) -> bool {
        if let Ok(bytes) = object_store.get_range(file_path, 0..4).await {
            bytes == crate::storage::APACHE_PARQUET_FILE_SIGNATURE
        } else {
            false
        }
    }
}

#[cfg(test)]
mod tests {
    use super::*;
    use std::io::Write;
    use std::path::PathBuf;
    use std::sync::Arc;

    use datafusion::arrow::datatypes::Schema;
    use object_store::local::LocalFileSystem;
    use tempfile::{tempdir, TempDir};

    use crate::get_array;
    use crate::metadata::test_util as metadata_test_util;
    use crate::types::TimestampArray;

    // Tests for get_compressed_files().
    #[tokio::test]
    async fn test_can_get_compressed_files_for_keys() {
        let (temp_dir, mut storage_engine) = create_storage_engine();

        // Insert compressed segments with multiple different keys.
        let segment = test_util::get_compressed_segment_record_batch();
        storage_engine
            .compressed_data_manager
            .insert_compressed_segment(1, segment.clone());
        storage_engine
            .compressed_data_manager
            .insert_compressed_segment(2, segment);

        let object_store: Arc<dyn ObjectStore> =
            Arc::new(LocalFileSystem::new_with_prefix(temp_dir.path()).unwrap());
        let result = storage_engine
            .get_compressed_files(&[1, 2], None, None, &object_store)
            .await;

        assert!(result.is_ok());
        assert_eq!(result.unwrap().len(), 2);
    }

    #[tokio::test]
    async fn test_get_no_compressed_files_for_non_existent_key() {
        let (temp_dir, mut storage_engine) = create_storage_engine();

        let object_store: Arc<dyn ObjectStore> =
            Arc::new(LocalFileSystem::new_with_prefix(temp_dir.path()).unwrap());
        let result = storage_engine.get_compressed_files(&[1], None, None, &object_store);

        assert!(result.await.unwrap().is_empty());
    }

    #[tokio::test]
    async fn test_can_get_compressed_files_with_start_time() {
        let (temp_dir, mut storage_engine) = create_storage_engine();
        let (segment_1, _segment_2) = insert_separated_segments(&mut storage_engine, 1, 2, 0);

        // If we have a start time after the first segments ends, only the file from the second
        // segment should be retrieved.
        let end_times = get_array!(segment_1, 3, TimestampArray);
        let start_time = Some(end_times.value(end_times.len() - 1) + 100);

        let object_store: Arc<dyn ObjectStore> =
            Arc::new(LocalFileSystem::new_with_prefix(temp_dir.path()).unwrap());
        let result = storage_engine.get_compressed_files(&[1, 2], start_time, None, &object_store);
        let files = result.await.unwrap();
        assert_eq!(files.len(), 1);

        // The path to the returned compressed file should contain the key of the second segment.
        let file_path = files.get(0).unwrap().1.location.to_string();
        assert!(file_path.contains("2/compressed"));
    }

    #[tokio::test]
    async fn test_can_get_compressed_files_with_end_time() {
        let (temp_dir, mut storage_engine) = create_storage_engine();
        let (_segment_1, segment_2) = insert_separated_segments(&mut storage_engine, 1, 2, 0);

        // If we have an end time before the second segment starts, only the file from the first
        // segment should be retrieved.
        let start_times = get_array!(segment_2, 2, TimestampArray);
        let end_time = Some(start_times.value(1) - 100);

        let object_store: Arc<dyn ObjectStore> =
            Arc::new(LocalFileSystem::new_with_prefix(temp_dir.path()).unwrap());
        let result = storage_engine.get_compressed_files(&[1, 2], None, end_time, &object_store);
        let files = result.await.unwrap();
        assert_eq!(files.len(), 1);

        // The path to the returned compressed file should contain the key of the first segment.
        let file_path = files.get(0).unwrap().1.location.to_string();
        assert!(file_path.contains("1/compressed"));
    }

    #[tokio::test]
    async fn test_can_get_compressed_files_with_start_time_and_end_time() {
        let (temp_dir, mut storage_engine) = create_storage_engine();

        // Insert 4 segments with a ~1 second time difference between segment 1 and 2 and segment 3 and 4.
        let (segment_1, _segment_2) = insert_separated_segments(&mut storage_engine, 1, 2, 0);
        let (_segment_3, segment_4) = insert_separated_segments(&mut storage_engine, 3, 4, 1000);

        // If we have a start time after the first segment ends and an end time before the fourth
        // segment starts, only the files from the second and third segment should be retrieved.
        let end_times = get_array!(segment_1, 3, TimestampArray);
        let start_times = get_array!(segment_4, 2, TimestampArray);

        let start_time = Some(end_times.value(end_times.len() - 1) + 100);
        let end_time = Some(start_times.value(1) - 100);

        let object_store: Arc<dyn ObjectStore> =
            Arc::new(LocalFileSystem::new_with_prefix(temp_dir.path()).unwrap());
        let result =
            storage_engine.get_compressed_files(&[1, 2, 3, 4], start_time, end_time, &object_store);
        let files = result.await.unwrap();
        assert_eq!(files.len(), 2);

        // The paths to the returned compressed files should contain the key of the second and third segment.
        let file_path = files.get(0).unwrap().1.location.to_string();
        assert!(file_path.contains("2/compressed"));

        let file_path = files.get(1).unwrap().1.location.to_string();
        assert!(file_path.contains("3/compressed"));
    }

    /// Create and insert two compressed segments with a 1 second time difference offset by `start_time`.
    fn insert_separated_segments(
        storage_engine: &mut StorageEngine,
        key_1: u64,
        key_2: u64,
        start_time: i64,
    ) -> (RecordBatch, RecordBatch) {
        let segment_1 = test_util::get_compressed_segment_record_batch_with_time(1000 + start_time);
        storage_engine
            .compressed_data_manager
            .insert_compressed_segment(key_1, segment_1.clone());

        let segment_2 = test_util::get_compressed_segment_record_batch_with_time(2000 + start_time);
        storage_engine
            .compressed_data_manager
            .insert_compressed_segment(key_2, segment_2.clone());

        (segment_1, segment_2)
    }

    #[tokio::test]
    async fn test_cannot_get_compressed_files_where_end_time_is_before_start_time() {
        let (_temp_dir, mut storage_engine) = create_storage_engine();

        let segment = test_util::get_compressed_segment_record_batch();
        storage_engine
            .compressed_data_manager
            .insert_compressed_segment(1, segment);

        let object_store: Arc<dyn ObjectStore> = Arc::new(LocalFileSystem::new());
        let result = storage_engine.get_compressed_files(&[1], Some(10), Some(1), &object_store);
        assert!(result.await.is_err());
    }

    /// Create a [`StorageEngine`] with a folder that is deleted once the test is finished.
    fn create_storage_engine() -> (TempDir, StorageEngine) {
        let temp_dir = tempdir().unwrap();
        let data_folder_path_buf = temp_dir.path().to_path_buf();
        let data_folder_path = data_folder_path_buf.clone();

        (
            temp_dir,
            StorageEngine::new(
                data_folder_path_buf,
                metadata_test_util::get_test_metadata_manager(data_folder_path.as_path()),
                false,
            ),
        )
    }

    // Tests for writing and reading Apache Parquet files.
    #[test]
    fn test_write_batch_to_apache_parquet_file() {
        let temp_dir = tempdir().unwrap();
        let batch = test_util::get_compressed_segment_record_batch();

        let parquet_path = temp_dir.path().join("test.parquet");
        StorageEngine::write_batch_to_apache_parquet_file(batch, parquet_path.as_path()).unwrap();

        assert!(parquet_path.exists());
    }

    #[test]
    fn test_write_empty_batch_to_apache_parquet_file() {
        let schema = Schema::new(vec![]);
        let batch = RecordBatch::new_empty(Arc::new(schema));

        let temp_dir = tempdir().unwrap();
        let parquet_path = temp_dir.path().join("empty.parquet");
        StorageEngine::write_batch_to_apache_parquet_file(batch, parquet_path.as_path()).unwrap();

        assert!(parquet_path.exists());
    }

    #[test]
    fn test_write_batch_to_file_with_invalid_extension() {
        write_to_file_and_assert_failed("test.txt".to_owned());
    }

    #[test]
    fn test_write_batch_to_file_with_no_extension() {
        write_to_file_and_assert_failed("test".to_owned());
    }

    fn write_to_file_and_assert_failed(file_name: String) {
        let temp_dir = tempdir().unwrap();
        let batch = test_util::get_compressed_segment_record_batch();

        let parquet_path = temp_dir.path().join(file_name);
        let result =
            StorageEngine::write_batch_to_apache_parquet_file(batch, parquet_path.as_path());

        assert!(result.is_err());
        assert!(!parquet_path.exists());
    }

    #[test]
    fn test_read_entire_apache_parquet_file() {
        let file_name = "test.parquet".to_owned();
        let (_temp_dir, path, batch) = create_apache_parquet_file_in_temp_dir(file_name);

        let result = StorageEngine::read_entire_apache_parquet_file(path.as_path());

        assert!(result.is_ok());
        assert_eq!(batch, result.unwrap());
    }

    #[test]
    fn test_read_from_non_apache_parquet_file() {
        let temp_dir = tempdir().unwrap();
        let path = temp_dir.path().join("test.txt");
        File::create(path.clone()).unwrap();

        let result = StorageEngine::read_entire_apache_parquet_file(path.as_path());

        assert!(result.is_err());
    }

    #[test]
    fn test_read_from_non_existent_path() {
        let temp_dir = tempdir().unwrap();
        let path = temp_dir.path().join("none.parquet");
        let result = StorageEngine::read_entire_apache_parquet_file(path.as_path());

        assert!(result.is_err());
    }

    #[tokio::test]
    async fn test_is_parquet_path_apache_parquet_file() {
        let file_name = "test.parquet".to_owned();
        let (_temp_dir, path, _batch) = create_apache_parquet_file_in_temp_dir(file_name);

        let object_store: Arc<dyn ObjectStore> = Arc::new(LocalFileSystem::new());
        let object_store_path = ObjectStorePath::from_filesystem_path(path).unwrap();

        assert!(
            StorageEngine::is_path_an_apache_parquet_file(&object_store, &object_store_path).await
        );
    }

    /// Create an Apache Parquet file in the [`TempDir`] from a generated [`RecordBatch`].
    fn create_apache_parquet_file_in_temp_dir(
        file_name: String,
    ) -> (TempDir, PathBuf, RecordBatch) {
        let temp_dir = tempdir().unwrap();
        let batch = test_util::get_compressed_segment_record_batch();

        let parquet_path = temp_dir.path().join(file_name);
        StorageEngine::write_batch_to_apache_parquet_file(batch.clone(), parquet_path.as_path())
            .unwrap();

        (temp_dir, parquet_path, batch)
    }

    #[tokio::test]
    async fn test_is_non_parquet_path_apache_parquet_file() {
        let temp_dir = tempdir().unwrap();
        let path = temp_dir.path().join("test.txt");

        let mut file = File::create(path.clone()).unwrap();
        let mut signature = APACHE_PARQUET_FILE_SIGNATURE.to_vec();
        signature.reverse();
        file.write_all(&signature).unwrap();

        let object_store: Arc<dyn ObjectStore> = Arc::new(LocalFileSystem::new());
        let object_store_path = ObjectStorePath::from_filesystem_path(&path).unwrap();

        assert!(path.exists());
        assert!(
            !StorageEngine::is_path_an_apache_parquet_file(&object_store, &object_store_path).await
        );
    }

    #[tokio::test]
    async fn test_is_empty_parquet_path_apache_parquet_file() {
        let temp_dir = tempdir().unwrap();
        let path = temp_dir.path().join("test.parquet");
        File::create(path.clone()).unwrap();

        let object_store: Arc<dyn ObjectStore> = Arc::new(LocalFileSystem::new());
        let object_store_path = ObjectStorePath::from_filesystem_path(&path).unwrap();

        assert!(path.exists());
        assert!(
            !StorageEngine::is_path_an_apache_parquet_file(&object_store, &object_store_path).await
        );
    }
}

#[cfg(test)]
/// Separate module for compressed segment utility functions since they are needed to test
/// multiple modules in the storage engine.
pub mod test_util {
    use std::sync::Arc;

    use datafusion::arrow::array::{BinaryArray, Float32Array, UInt8Array};
    use datafusion::arrow::record_batch::RecordBatch;

    use crate::metadata::test_util as metadata_test_util;
    use crate::types::{TimestampArray, ValueArray};

    pub const COMPRESSED_SEGMENT_SIZE: usize = 2176;

    /// Return a generated compressed segment with three model segments.
    pub fn get_compressed_segment_record_batch() -> RecordBatch {
        get_compressed_segment_record_batch_with_time(0)
    }

    /// Return a generated compressed segment with three model segments. The segment time span is
    /// from `time_ms` to `time_ms` + 3.
    pub fn get_compressed_segment_record_batch_with_time(time_ms: i64) -> RecordBatch {
        let start_times = vec![time_ms, time_ms + 1, time_ms + 2];
        let end_times = vec![time_ms + 1, time_ms + 2, time_ms + 3];

        let model_type_id = UInt8Array::from(vec![2, 3, 3]);
        let timestamps = BinaryArray::from_vec(vec![b"000", b"001", b"010"]);
        let start_time = TimestampArray::from(start_times);
        let end_time = TimestampArray::from(end_times);
        let values = BinaryArray::from_vec(vec![b"1111", b"1000", b"0000"]);
        let min_value = ValueArray::from(vec![5.2, 10.3, 30.2]);
        let max_value = ValueArray::from(vec![20.2, 12.2, 34.2]);
        let error = Float32Array::from(vec![0.2, 0.5, 0.1]);

        let schema = metadata_test_util::get_compressed_schema();

        RecordBatch::try_new(
            schema.0,
            vec![
                Arc::new(model_type_id),
                Arc::new(timestamps),
                Arc::new(start_time),
                Arc::new(end_time),
                Arc::new(values),
                Arc::new(min_value),
                Arc::new(max_value),
                Arc::new(error),
            ],
        )
        .unwrap()
    }
}<|MERGE_RESOLUTION|>--- conflicted
+++ resolved
@@ -18,15 +18,9 @@
 //! models in memory to batch compressed data before saving it to Apache Parquet files.
 
 mod compressed_data_manager;
-<<<<<<< HEAD
-pub(crate) mod segment;
-mod time_series;
-pub(crate) mod uncompressed_data_manager;
-=======
 mod segment;
 mod time_series;
 mod uncompressed_data_manager;
->>>>>>> 32c1d1d4
 
 use std::ffi::OsStr;
 use std::fs::File;
