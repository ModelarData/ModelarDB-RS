/* Copyright 2022 The MiniModelarDB Contributors
 *
 * Licensed under the Apache License, Version 2.0 (the "License");
 * you may not use this file except in compliance with the License.
 * You may obtain a copy of the License at
 *
 *     http://www.apache.org/licenses/LICENSE-2.0
 *
 * Unless required by applicable law or agreed to in writing, software
 * distributed under the License is distributed on an "AS IS" BASIS,
 * WITHOUT WARRANTIES OR CONDITIONS OF ANY KIND, either express or implied.
 * See the License for the specific language governing permissions and
 * limitations under the License.
 */

//! Support for different kinds of uncompressed segments. The SegmentBuilder struct provides support
//! for inserting and storing data in an in-memory segment. SpilledSegment provides support for
//! storing uncompressed data in Apache Parquet files.

use std::fmt::Formatter;
use std::io::ErrorKind::Other;
use std::sync::Arc;
use std::{fmt, fs, mem};
use std::path::Path;

use datafusion::arrow::array::ArrayBuilder;
use datafusion::arrow::record_batch::RecordBatch;
use datafusion::parquet::errors::ParquetError;
use tracing::info;

use crate::storage::data_point::DataPoint;
<<<<<<< HEAD
use crate::storage::{write_batch_to_apache_parquet, INITIAL_BUILDER_CAPACITY};
use crate::types::{
    get_uncompressed_segment_schema, ArrowTimestamp, ArrowValue, Timestamp, TimestampArray,
    TimestampBuilder, Value, ValueBuilder,
};
=======
use crate::storage::{INITIAL_BUILDER_CAPACITY, StorageEngine};
use crate::types::{Timestamp, TimestampArray, TimestampBuilder, Value, ValueBuilder};
>>>>>>> 12e61984

/// Shared functionality between different types of uncompressed segments, such as segment builders
/// and spilled segments.
pub trait UncompressedSegment {
    fn get_record_batch(&mut self) -> Result<RecordBatch, ParquetError>;

    fn get_memory_size(&self) -> usize;

    // Since both segment builders and spilled segments are present in the compression queue, both
    // structs need to implement spilling to Apache Parquet, with already spilled segments returning Err.
    fn spill_to_apache_parquet(
        &mut self,
        folder_path: String,
    ) -> Result<SpilledSegment, std::io::Error>;
}

/// A single segment being built, consisting of an ordered sequence of timestamps and values. Note
/// that since array builders are used, the data can only be read once the builders are finished and
/// cannot be further appended to after.
pub struct SegmentBuilder {
    /// Builder consisting of timestamps.
    timestamps: TimestampBuilder,
    /// Builder consisting of float values.
    values: ValueBuilder,
}

impl SegmentBuilder {
    pub fn new() -> Self {
        Self {
            timestamps: TimestampBuilder::new(INITIAL_BUILDER_CAPACITY),
            values: ValueBuilder::new(INITIAL_BUILDER_CAPACITY),
        }
    }

    /// Return the total size of the builder in bytes. Note that this is constant.
    pub fn get_memory_size() -> usize {
        (INITIAL_BUILDER_CAPACITY * mem::size_of::<Timestamp>())
            + (INITIAL_BUILDER_CAPACITY * mem::size_of::<Value>())
    }

    /// Return `true` if the segment is full, meaning additional data points cannot be appended.
    pub fn is_full(&self) -> bool {
        self.get_length() == self.get_capacity()
    }

    /// Return how many data points the segment currently contains.
    pub fn get_length(&self) -> usize {
        // The length is always the same for both builders.
        self.timestamps.len()
    }

    /// Return how many data points the segment can contain.
    fn get_capacity(&self) -> usize {
        // The capacity is always the same for both builders.
        self.timestamps.capacity()
    }

    /// Add the timestamp and value from `data_point` to the segment's array builders.
    pub fn insert_data(&mut self, data_point: &DataPoint) {
        debug_assert!(
            !self.is_full(),
            "Cannot insert data into full segment builder."
        );

        self.timestamps.append_value(data_point.timestamp);
        self.values.append_value(data_point.value);

        info!("Inserted data point into segment with {}.", self)
    }
}

impl fmt::Display for SegmentBuilder {
    fn fmt(&self, f: &mut Formatter) -> fmt::Result {
        write!(f, "{} data point(s) (Capacity: {})", self.get_length(), self.get_capacity())
    }
}

impl UncompressedSegment for SegmentBuilder {
    /// Finish the array builders and return the data in a structured record batch.
<<<<<<< HEAD
    fn get_record_batch(&mut self) -> RecordBatch {
        debug_assert!(
            self.is_full(),
            "Cannot get record batch from segment builder that is not full."
        );

        let timestamps = self.timestamps.finish();
        let values = self.values.finish();

        let schema = get_uncompressed_segment_schema();
=======
    fn get_record_batch(&mut self) -> Result<RecordBatch, ParquetError> {
        let timestamps = self.timestamps.finish();
        let values = self.values.finish();

        let schema = StorageEngine::get_uncompressed_segment_schema();
>>>>>>> 12e61984

        Ok(RecordBatch::try_new(
            Arc::new(schema),
            vec![Arc::new(timestamps), Arc::new(values)],
<<<<<<< HEAD
        )
        .unwrap()
=======
        ).unwrap())
>>>>>>> 12e61984
    }

    /// Return the total size of the uncompressed segment in bytes.
    fn get_memory_size(&self) -> usize {
        SegmentBuilder::get_memory_size()
    }

    /// Spill the in-memory segment to an Apache Parquet file and return Ok when finished.
<<<<<<< HEAD
    fn spill_to_apache_parquet(
        &mut self,
        folder_path: String,
    ) -> Result<SpilledSegment, std::io::Error> {
        let batch = self.get_record_batch();
        Ok(SpilledSegment::new(folder_path, batch))
=======
    fn spill_to_apache_parquet(&mut self, key: String) -> Result<SpilledSegment, std::io::Error> {
        let batch = self.get_record_batch().unwrap();
        Ok(SpilledSegment::new(key.clone(), batch))
>>>>>>> 12e61984
    }
}

/// A single segment that has been spilled to an Apache Parquet file due to memory constraints.
pub struct SpilledSegment {
    /// Path to the Apache Parquet file containing the uncompressed data in the segment.
    // TODO: Maybe change this to an actual Path instead of a String.
    path: String,
}

impl SpilledSegment {
    /// Spill the data in `segment` to an Apache Parquet file, and return a spilled segment with the path.
    pub fn new(folder_path: String, segment: RecordBatch) -> Self {
        debug_assert!(
            segment.schema() == Arc::new(get_uncompressed_segment_schema()),
            "Schema of record batch does not match uncompressed segment schema."
        );

        let complete_path = format!("{}/uncompressed", folder_path);
        fs::create_dir_all(&complete_path);

        // Create a path that uses the first timestamp as the filename.
        let timestamps: &TimestampArray = segment.column(0).as_any().downcast_ref().unwrap();
        let path = format!("{}/{}.parquet", complete_path, timestamps.value(0));

<<<<<<< HEAD
        write_batch_to_apache_parquet(segment, path.clone());
=======
        StorageEngine::write_batch_to_apache_parquet_file(batch, Path::new(&path.clone()));
>>>>>>> 12e61984

        Self { path }
    }
}

impl UncompressedSegment for SpilledSegment {
    /// Retrieve the data from the Apache Parquet file and return it in a structured record batch.
<<<<<<< HEAD
    fn get_record_batch(&mut self) -> RecordBatch {
        let file = File::open(&self.path).unwrap();
        let file_reader = SerializedFileReader::new(file).unwrap();

        // Specify that we want to read the first two columns (timestamps, values) from the file.
        let file_metadata = file_reader.metadata().file_metadata();
        let mask = ProjectionMask::leaves(file_metadata.schema_descr(), [0, 1]);

        // Convert the read data into a structured record batch.
        let mut arrow_reader = ParquetFileArrowReader::new(Arc::new(file_reader));
        let mut record_batch_reader = arrow_reader
            .get_record_reader_by_columns(mask, 2048)
            .unwrap();

        let segment = record_batch_reader.next().unwrap().unwrap();

        debug_assert!(
            segment.schema() == Arc::new(get_uncompressed_segment_schema()),
            "Schema of record batch does not match uncompressed segment schema."
        );

        segment
=======
    fn get_record_batch(&mut self) -> Result<RecordBatch, ParquetError> {
        let path = Path::new(&self.path);
        StorageEngine::read_batch_from_apache_parquet_file(path)
>>>>>>> 12e61984
    }

    /// Since the data is not kept in memory, return 0.
    fn get_memory_size(&self) -> usize {
        0
    }

    /// Since the segment has already been spilled, return Err.
    fn spill_to_apache_parquet(
        &mut self,
        _folder_path: String,
    ) -> Result<SpilledSegment, std::io::Error> {
        Err(std::io::Error::new(
            Other,
            format!("The segment has already been spilled to '{}'.", &self.path),
        ))
    }
}

/// Representing either an in-memory or spilled segment that is finished and ready for compression.
pub struct FinishedSegment {
    pub key: String,
    pub uncompressed_segment: Box<dyn UncompressedSegment>,
}

impl FinishedSegment {
    /// If in memory, spill the segment to an Apache Parquet file and return the path, otherwise return Err.
    pub fn spill_to_apache_parquet(
        &mut self,
        storage_folder_path: String,
    ) -> Result<String, std::io::Error> {
        let folder_path = format!("{}/{}", storage_folder_path, self.key.clone());
        let spilled = self
            .uncompressed_segment
            .spill_to_apache_parquet(folder_path)?;

        let path = spilled.path.clone();
        self.uncompressed_segment = Box::new(spilled);

        Ok(path)
    }
}

#[cfg(test)]
mod tests {
    use super::*;

    use paho_mqtt::Message;

    use crate::types::ValueArray;

    // Tests for SegmentBuilder.
    #[test]
    fn test_get_segment_builder_memory_size() {
        let mut segment_builder = SegmentBuilder::new();

        let expected = (segment_builder.timestamps.capacity() * mem::size_of::<Timestamp>())
            + (segment_builder.values.capacity() * mem::size_of::<Value>());

        assert_eq!(SegmentBuilder::get_memory_size(), expected)
    }

    #[test]
    fn test_get_length() {
        let mut segment_builder = SegmentBuilder::new();

        assert_eq!(segment_builder.get_length(), 0);
    }

    #[test]
    fn test_can_insert_data_point() {
        let data_point = get_data_point();
        let mut segment_builder = SegmentBuilder::new();

        segment_builder.insert_data(&data_point);

        assert_eq!(segment_builder.get_length(), 1);
    }

    #[test]
    fn test_check_segment_is_full() {
        let data_point = get_data_point();
        let mut segment_builder = SegmentBuilder::new();

        for _ in 0..segment_builder.get_capacity() {
            segment_builder.insert_data(&data_point)
        }

        assert!(segment_builder.is_full());
    }

    #[test]
    fn test_check_segment_is_not_full() {
        let mut segment_builder = SegmentBuilder::new();

        assert!(!segment_builder.is_full());
    }

    #[test]
    #[should_panic(expected = "Cannot insert data into full segment builder.")]
    fn test_panic_if_inserting_data_point_when_full() {
        let data_point = get_data_point();
        let mut segment_builder = SegmentBuilder::new();

        for _ in 0..segment_builder.get_capacity() + 1 {
            segment_builder.insert_data(&data_point)
        }
    }

    #[test]
    fn test_get_record_batch_from_segment_builder() {
        let data_point = get_data_point();
        let mut segment_builder = SegmentBuilder::new();

        for _ in 0..segment_builder.get_capacity() {
            segment_builder.insert_data(&data_point);
        }

<<<<<<< HEAD
        let capacity = segment_builder.get_capacity();
        let data = segment_builder.get_record_batch();
=======
        let data = segment_builder.get_record_batch().unwrap();
>>>>>>> 12e61984
        assert_eq!(data.num_columns(), 2);
        assert_eq!(data.num_rows(), capacity);
    }

    #[test]
    #[should_panic(expected = "Cannot get record batch from segment builder that is not full.")]
    fn test_panic_if_getting_record_batch_when_not_full() {
        let mut segment_builder = SegmentBuilder::new();

        segment_builder.get_record_batch();
    }

    #[test]
    fn test_can_spill_finished_segment_builder() {}

    fn get_data_point() -> DataPoint {
        let message = Message::new("ModelarDB/test", "[1657878396943245, 30]", 1);
        DataPoint::from_message(&message).unwrap()
    }

    // Tests for SpilledSegment.
    #[test]
    #[should_panic(expected = "Schema of record batch does not match uncompressed segment schema.")]
    fn test_panic_if_creating_spilled_segment_with_invalid_segment() {
        let values = ValueArray::from(vec![2.5, 3.3, 3.2]);
        let schema = Schema::new(vec![Field::new("values", ArrowValue::DATA_TYPE, false)]);
        let record_batch = RecordBatch::try_new(Arc::new(schema), vec![Arc::new(values)]).unwrap();

        SpilledSegment::new("folder_path".to_owned(), record_batch);
    }

    #[test]
    fn test_get_spilled_segment_memory_size() {
        let spilled_segment = SpilledSegment {
            path: "path".to_owned(),
        };

        assert_eq!(spilled_segment.get_memory_size(), 0)
    }

    #[test]
    fn test_get_record_batch_from_spilled_segment() {}

    #[test]
    fn test_panic_if_getting_record_batch_from_invalid_spilled_segment() {}

    #[test]
    fn test_cannot_spill_already_spilled_segment() {
        let mut spilled_segment = SpilledSegment {
            path: "path".to_owned(),
        };

        assert!(spilled_segment
            .spill_to_apache_parquet("key".to_owned())
            .is_err())
    }
}<|MERGE_RESOLUTION|>--- conflicted
+++ resolved
@@ -29,16 +29,8 @@
 use tracing::info;
 
 use crate::storage::data_point::DataPoint;
-<<<<<<< HEAD
-use crate::storage::{write_batch_to_apache_parquet, INITIAL_BUILDER_CAPACITY};
-use crate::types::{
-    get_uncompressed_segment_schema, ArrowTimestamp, ArrowValue, Timestamp, TimestampArray,
-    TimestampBuilder, Value, ValueBuilder,
-};
-=======
 use crate::storage::{INITIAL_BUILDER_CAPACITY, StorageEngine};
 use crate::types::{Timestamp, TimestampArray, TimestampBuilder, Value, ValueBuilder};
->>>>>>> 12e61984
 
 /// Shared functionality between different types of uncompressed segments, such as segment builders
 /// and spilled segments.
@@ -118,8 +110,7 @@
 
 impl UncompressedSegment for SegmentBuilder {
     /// Finish the array builders and return the data in a structured record batch.
-<<<<<<< HEAD
-    fn get_record_batch(&mut self) -> RecordBatch {
+    fn get_record_batch(&mut self) -> Result<RecordBatch, ParquetError> {
         debug_assert!(
             self.is_full(),
             "Cannot get record batch from segment builder that is not full."
@@ -128,24 +119,12 @@
         let timestamps = self.timestamps.finish();
         let values = self.values.finish();
 
-        let schema = get_uncompressed_segment_schema();
-=======
-    fn get_record_batch(&mut self) -> Result<RecordBatch, ParquetError> {
-        let timestamps = self.timestamps.finish();
-        let values = self.values.finish();
-
         let schema = StorageEngine::get_uncompressed_segment_schema();
->>>>>>> 12e61984
 
         Ok(RecordBatch::try_new(
             Arc::new(schema),
             vec![Arc::new(timestamps), Arc::new(values)],
-<<<<<<< HEAD
-        )
-        .unwrap()
-=======
         ).unwrap())
->>>>>>> 12e61984
     }
 
     /// Return the total size of the uncompressed segment in bytes.
@@ -154,18 +133,12 @@
     }
 
     /// Spill the in-memory segment to an Apache Parquet file and return Ok when finished.
-<<<<<<< HEAD
     fn spill_to_apache_parquet(
         &mut self,
         folder_path: String,
     ) -> Result<SpilledSegment, std::io::Error> {
-        let batch = self.get_record_batch();
+        let batch = self.get_record_batch().unwrap();
         Ok(SpilledSegment::new(folder_path, batch))
-=======
-    fn spill_to_apache_parquet(&mut self, key: String) -> Result<SpilledSegment, std::io::Error> {
-        let batch = self.get_record_batch().unwrap();
-        Ok(SpilledSegment::new(key.clone(), batch))
->>>>>>> 12e61984
     }
 }
 
@@ -191,11 +164,7 @@
         let timestamps: &TimestampArray = segment.column(0).as_any().downcast_ref().unwrap();
         let path = format!("{}/{}.parquet", complete_path, timestamps.value(0));
 
-<<<<<<< HEAD
-        write_batch_to_apache_parquet(segment, path.clone());
-=======
         StorageEngine::write_batch_to_apache_parquet_file(batch, Path::new(&path.clone()));
->>>>>>> 12e61984
 
         Self { path }
     }
@@ -203,34 +172,16 @@
 
 impl UncompressedSegment for SpilledSegment {
     /// Retrieve the data from the Apache Parquet file and return it in a structured record batch.
-<<<<<<< HEAD
-    fn get_record_batch(&mut self) -> RecordBatch {
-        let file = File::open(&self.path).unwrap();
-        let file_reader = SerializedFileReader::new(file).unwrap();
-
-        // Specify that we want to read the first two columns (timestamps, values) from the file.
-        let file_metadata = file_reader.metadata().file_metadata();
-        let mask = ProjectionMask::leaves(file_metadata.schema_descr(), [0, 1]);
-
-        // Convert the read data into a structured record batch.
-        let mut arrow_reader = ParquetFileArrowReader::new(Arc::new(file_reader));
-        let mut record_batch_reader = arrow_reader
-            .get_record_reader_by_columns(mask, 2048)
-            .unwrap();
-
-        let segment = record_batch_reader.next().unwrap().unwrap();
-
-        debug_assert!(
+    fn get_record_batch(&mut self) -> Result<RecordBatch, ParquetError> {
+        let path = Path::new(&self.path);
+        let segment = StorageEngine::read_batch_from_apache_parquet_file(path)
+
+		debug_assert!(
             segment.schema() == Arc::new(get_uncompressed_segment_schema()),
             "Schema of record batch does not match uncompressed segment schema."
         );
 
         segment
-=======
-    fn get_record_batch(&mut self) -> Result<RecordBatch, ParquetError> {
-        let path = Path::new(&self.path);
-        StorageEngine::read_batch_from_apache_parquet_file(path)
->>>>>>> 12e61984
     }
 
     /// Since the data is not kept in memory, return 0.
@@ -349,12 +300,8 @@
             segment_builder.insert_data(&data_point);
         }
 
-<<<<<<< HEAD
         let capacity = segment_builder.get_capacity();
-        let data = segment_builder.get_record_batch();
-=======
         let data = segment_builder.get_record_batch().unwrap();
->>>>>>> 12e61984
         assert_eq!(data.num_columns(), 2);
         assert_eq!(data.num_rows(), capacity);
     }
