--- conflicted
+++ resolved
@@ -30,11 +30,7 @@
 use tracing::info;
 
 use crate::storage::data_point::DataPoint;
-<<<<<<< HEAD
 use crate::storage::{BUILDER_CAPACITY, StorageEngine};
-=======
-use crate::storage::{INITIAL_BUILDER_CAPACITY, StorageEngine};
->>>>>>> b3863f16
 use crate::types::{Timestamp, TimestampArray, TimestampBuilder, Value, ValueBuilder};
 
 /// Shared functionality between different types of uncompressed segments, such as segment builders
@@ -46,14 +42,10 @@
 
     // Since both segment builders and spilled segments are present in the compression queue, both
     // structs need to implement spilling to Apache Parquet, with already spilled segments returning Err.
-<<<<<<< HEAD
     fn spill_to_apache_parquet(
         &mut self,
         folder_path: String,
-    ) -> Result<SpilledSegment, std::io::Error>;
-=======
-    fn spill_to_apache_parquet(&mut self, key: String) -> Result<SpilledSegment, IOError>;
->>>>>>> b3863f16
+    ) -> Result<SpilledSegment, IOError>;
 }
 
 /// A single segment being built, consisting of an ordered sequence of timestamps and values. Note
@@ -120,14 +112,11 @@
 impl UncompressedSegment for SegmentBuilder {
     /// Finish the array builders and return the data in a structured record batch.
     fn get_record_batch(&mut self) -> Result<RecordBatch, ParquetError> {
-<<<<<<< HEAD
         debug_assert!(
             self.is_full(),
             "Cannot get record batch from segment builder that is not full."
         );
 
-=======
->>>>>>> b3863f16
         let timestamps = self.timestamps.finish();
         let values = self.values.finish();
 
@@ -145,20 +134,14 @@
     }
 
     /// Spill the in-memory segment to an Apache Parquet file and return Ok when finished.
-<<<<<<< HEAD
     fn spill_to_apache_parquet(
         &mut self,
         folder_path: String,
-    ) -> Result<SpilledSegment, std::io::Error> {
-        let batch = self.get_record_batch().unwrap();
-        Ok(SpilledSegment::new(folder_path, batch))
-=======
-    fn spill_to_apache_parquet(&mut self, key: String) -> Result<SpilledSegment, IOError> {
+    ) -> Result<SpilledSegment, IOError> {
         // Since the schema is constant and the columns are always the same length, creating the
         // record batch should never fail and unwrap is therefore safe to use.
-        let batch = self.get_record_batch().unwrap();
-        Ok(SpilledSegment::new(key.clone(), batch))
->>>>>>> b3863f16
+		let batch = self.get_record_batch().unwrap();
+        Ok(SpilledSegment::new(folder_path, batch))
     }
 }
 
@@ -184,11 +167,7 @@
         let timestamps: &TimestampArray = segment.column(0).as_any().downcast_ref().unwrap();
         let path = format!("{}/{}.parquet", complete_path, timestamps.value(0));
 
-<<<<<<< HEAD
         StorageEngine::write_batch_to_apache_parquet_file(segment, Path::new(&path.clone()));
-=======
-        StorageEngine::write_batch_to_apache_parquet_file(batch, Path::new(&path.clone()));
->>>>>>> b3863f16
 
         Self { path }
     }
@@ -198,8 +177,7 @@
     /// Retrieve the data from the Apache Parquet file and return it in a structured record batch.
     fn get_record_batch(&mut self) -> Result<RecordBatch, ParquetError> {
         let path = Path::new(&self.path);
-<<<<<<< HEAD
-        let segment = StorageEngine::read_batch_from_apache_parquet_file(path)?;
+        let segment = StorageEngine::read_entire_apache_parquet_file(path)?;
 
 		debug_assert!(
             segment.schema() == Arc::new(StorageEngine::get_uncompressed_segment_schema()),
@@ -207,9 +185,6 @@
         );
 
         Ok(segment)
-=======
-        StorageEngine::read_entire_apache_parquet_file(path)
->>>>>>> b3863f16
     }
 
     /// Since the data is not kept in memory, return 0.
@@ -218,16 +193,11 @@
     }
 
     /// Since the segment has already been spilled, return Err.
-<<<<<<< HEAD
     fn spill_to_apache_parquet(
         &mut self,
         _folder_path: String,
-    ) -> Result<SpilledSegment, std::io::Error> {
-        Err(std::io::Error::new(
-=======
-    fn spill_to_apache_parquet(&mut self, _key: String) -> Result<SpilledSegment, IOError> {
+    ) -> Result<SpilledSegment, IOError> {
         Err(IOError::new(
->>>>>>> b3863f16
             Other,
             format!("The segment has already been spilled to '{}'.", &self.path),
         ))
@@ -242,15 +212,11 @@
 
 impl FinishedSegment {
     /// If in memory, spill the segment to an Apache Parquet file and return the path, otherwise return Err.
-<<<<<<< HEAD
     pub fn spill_to_apache_parquet(
         &mut self,
         storage_folder_path: String,
-    ) -> Result<String, std::io::Error> {
+    ) -> Result<String, IOError> {
         let folder_path = format!("{}/{}", storage_folder_path, self.key.clone());
-=======
-    pub fn spill_to_apache_parquet(&mut self) -> Result<String, IOError> {
->>>>>>> b3863f16
         let spilled = self
             .uncompressed_segment
             .spill_to_apache_parquet(folder_path)?;
@@ -334,15 +300,12 @@
         let data_point = get_data_point();
         let mut segment_builder = SegmentBuilder::new();
 
-<<<<<<< HEAD
         for _ in 0..segment_builder.get_capacity() {
             segment_builder.insert_data(&data_point);
         }
 
         let capacity = segment_builder.get_capacity();
-=======
->>>>>>> b3863f16
-        let data = segment_builder.get_record_batch().unwrap();
+        let data = segment_builder.get_record_batch().unwrap().unwrap();
         assert_eq!(data.num_columns(), 2);
         assert_eq!(data.num_rows(), capacity);
     }
