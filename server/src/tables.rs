/* Copyright 2021 The ModelarDB Contributors
 *
 * Licensed under the Apache License, Version 2.0 (the "License");
 * you may not use this file except in compliance with the License.
 * You may obtain a copy of the License at
 *
 *     http://www.apache.org/licenses/LICENSE-2.0
 *
 * Unless required by applicable law or agreed to in writing, software
 * distributed under the License is distributed on an "AS IS" BASIS,
 * WITHOUT WARRANTIES OR CONDITIONS OF ANY KIND, either express or implied.
 * See the License for the specific language governing permissions and
 * limitations under the License.
 */

//! Implementation of the types required to query model tables through Apache
//! Arrow DataFusion. The types are [`ModelTable`] which implements
//! [`TableProvider`], [`GridExec`] which implements [`ExecutionPlan`], and
//! [`GridStream`] which implements [`Stream`] and [`RecordBatchStream`].

use std::any::Any;
use std::fmt;
use std::fmt::Formatter;
use std::pin::Pin;
use std::sync::Arc;
use std::task::{Context as StdTaskContext, Poll};

use async_trait::async_trait;
use datafusion::arrow::array::{ArrayRef, BinaryArray, Float32Array, UInt64Array, UInt8Array};
use datafusion::arrow::datatypes::{ArrowPrimitiveType, Field, Schema, SchemaRef};
use datafusion::arrow::error::Result as ArrowResult;
use datafusion::arrow::record_batch::RecordBatch;
use datafusion::common::ToDFSchema;
use datafusion::config::ConfigOptions;
use datafusion::datasource::object_store::ObjectStoreUrl;
use datafusion::datasource::{
    datasource::TableProviderFilterPushDown, listing::PartitionedFile, TableProvider, TableType,
};
use datafusion::error::{DataFusionError, Result};
use datafusion::execution::context::{ExecutionProps, SessionState, TaskContext};
use datafusion::logical_expr::{self, BinaryExpr, Expr, Operator};
use datafusion::optimizer::utils;
use datafusion::physical_expr::planner;
use datafusion::physical_plan::{
    expressions::PhysicalSortExpr, file_format::FileScanConfig, file_format::ParquetExec,
    filter::FilterExec, metrics::BaselineMetrics, metrics::ExecutionPlanMetricsSet,
    metrics::MetricsSet, DisplayFormatType, ExecutionPlan, Partitioning, RecordBatchStream,
    SendableRecordBatchStream, Statistics,
};
use futures::stream::{Stream, StreamExt};
use parking_lot::RwLock;

use crate::metadata::model_table_metadata::ModelTableMetadata;
use crate::models;
use crate::storage;
use crate::types::{
    ArrowTimestamp, ArrowUnivariateId, ArrowValue, CompressedSchema, TimestampArray,
    TimestampBuilder, ValueArray, ValueBuilder,
};
use crate::Context;

/// A queryable representation of a model table which stores multivariate time
/// series as segments containing metadata and models. [`ModelTable`] implements
/// [`TableProvider`] so it can be registered with Apache Arrow DataFusion and
/// the multivariate time series queried as multiple univariate time series.
pub struct ModelTable {
    /// Access to the system's configuration and components.
    context: Arc<Context>,
    /// Location of the object store used by the storage engine.
    object_store_url: ObjectStoreUrl,
    /// Metadata required to read from and write to the model table.
    model_table_metadata: Arc<ModelTableMetadata>,
    /// Schema of the model table registered with Apache Arrow DataFusion.
    schema: Arc<Schema>,
    /// Field column to use for queries that do not include fields.
    fallback_field_column: u64,
    /// Configuration options to use for reading Apache Parquet files.
    config_options: Arc<RwLock<ConfigOptions>>,
}

impl ModelTable {
    pub fn new(context: Arc<Context>, model_table_metadata: Arc<ModelTableMetadata>) -> Arc<Self> {
        // Columns in the model table registered with Apache Arrow DataFusion.
        let columns = vec![
            Field::new("univariate_id", ArrowUnivariateId::DATA_TYPE, false),
            Field::new("timestamp", ArrowTimestamp::DATA_TYPE, false),
            Field::new("value", ArrowValue::DATA_TYPE, false),
        ];

        // Compute the index of the first field column in the model table's
        // schema. This is used for queries that does not contain any fields.
        let fallback_field_column = {
            model_table_metadata
                .schema
                .fields()
                .iter()
                .position(|field| field.data_type() == &ArrowValue::DATA_TYPE)
                .unwrap() // unwrap() is safe as model tables contains fields.
        };

        // unwrap() is safe as the url is predefined as a constant in storage.
        let object_store_url =
            ObjectStoreUrl::parse(storage::QUERY_DATA_FOLDER_SCHEME_WITH_HOST).unwrap();

        Arc::new(ModelTable {
            context,
            model_table_metadata,
            object_store_url,
            schema: Arc::new(Schema::new(columns)),
            fallback_field_column: fallback_field_column as u64,
            config_options: Arc::new(RwLock::new(ConfigOptions::new())),
        })
    }

    /// Return the [`ModelTableMetadata`] for the table.
    pub fn model_table_metadata(&self) -> Arc<ModelTableMetadata> {
        self.model_table_metadata.clone()
    }
}

/// Rewrite `filters` in terms of the model table's schema to filters in
/// terms of the schema used for compressed data by the storage engine. The
/// rewritten filters are then combined into a single [`Expr`]. A [`None`]
/// is returned if `filters` is empty.
fn rewrite_and_combine_filters(filters: &[Expr]) -> Option<Expr> {
    let rewritten_filters: Vec<Expr> = filters
        .iter()
        .map(|filter| match filter {
            Expr::BinaryExpr(BinaryExpr { left, op, right }) => {
                if **left == logical_expr::col("timestamp") {
                    match op {
                        Operator::Gt => {
                            new_binary_expr(logical_expr::col("end_time"), *op, *right.clone())
                        }
                        Operator::GtEq => {
                            new_binary_expr(logical_expr::col("end_time"), *op, *right.clone())
                        }
                        Operator::Lt => {
                            new_binary_expr(logical_expr::col("start_time"), *op, *right.clone())
                        }
                        Operator::LtEq => {
                            new_binary_expr(logical_expr::col("start_time"), *op, *right.clone())
                        }
                        Operator::Eq => new_binary_expr(
                            new_binary_expr(
                                logical_expr::col("start_time"),
                                Operator::LtEq,
                                *right.clone(),
                            ),
                            Operator::And,
                            new_binary_expr(
                                logical_expr::col("end_time"),
                                Operator::GtEq,
                                *right.clone(),
                            ),
<<<<<<< HEAD
=======
                        ),
                        _ => filter.clone(),
                    }
                } else if **left == logical_expr::col("value") {
                    match op {
                        Operator::Gt => {
                            new_binary_expr(logical_expr::col("max_value"), *op, *right.clone())
                        }
                        Operator::GtEq => {
                            new_binary_expr(logical_expr::col("max_value"), *op, *right.clone())
                        }
                        Operator::Lt => {
                            new_binary_expr(logical_expr::col("min_value"), *op, *right.clone())
                        }
                        Operator::LtEq => {
                            new_binary_expr(logical_expr::col("min_value"), *op, *right.clone())
                        }
                        Operator::Eq => new_binary_expr(
                            new_binary_expr(
                                logical_expr::col("min_value"),
                                Operator::LtEq,
                                *right.clone(),
                            ),
                            Operator::And,
                            new_binary_expr(
                                logical_expr::col("max_value"),
                                Operator::GtEq,
                                *right.clone(),
                            ),
>>>>>>> 7dcec0d9
                        ),
                        _ => filter.clone(),
                    }
                } else {
                    filter.clone()
                }
            }
            _ => filter.clone(),
        })
        .collect();

    // Combine the rewritten filters into an expression.
    utils::conjunction(rewritten_filters)
}

/// Create a [`Expr::BinaryExpr`].
fn new_binary_expr(left: Expr, op: Operator, right: Expr) -> Expr {
    Expr::BinaryExpr(BinaryExpr {
        left: Box::new(left),
        op,
        right: Box::new(right),
    })
}

/// Create a [`FilterExec`]. [`None`] is returned if `predicate` is
/// [`None`].
fn new_filter_exec(
    predicate: &Option<Expr>,
    input: &Arc<ParquetExec>,
    compressed_schema: &CompressedSchema,
) -> Result<Arc<dyn ExecutionPlan>> {
    let predicate = predicate
        .as_ref()
        .ok_or_else(|| DataFusionError::Plan("predicate is None".to_owned()))?;

    let schema = &compressed_schema.0;
    let df_schema = schema.clone().to_dfschema()?;

    let physical_predicate =
        planner::create_physical_expr(predicate, &df_schema, schema, &ExecutionProps::new())?;

    Ok(Arc::new(FilterExec::try_new(
        physical_predicate,
        input.clone(),
    )?))
}

#[async_trait]
impl TableProvider for ModelTable {
    /// Return `self` as [`Any`] so it can be downcast.
    fn as_any(&self) -> &dyn Any {
        self
    }

    /// Return the schema of the model table registered with Apache Arrow
    /// DataFusion.
    fn schema(&self) -> SchemaRef {
        self.schema.clone()
    }

    /// Specify that model tables are base tables and not views or temporary.
    fn table_type(&self) -> TableType {
        TableType::Base
    }

    /// Specify that model tables performs inexact predicate push-down.
    fn supports_filter_pushdown(&self, _filter: &Expr) -> Result<TableProviderFilterPushDown> {
        Ok(TableProviderFilterPushDown::Inexact)
    }

    /// Create an [`ExecutionPlan`] that will scan the table. Returns a
    /// [`DataFusionError::Plan`] if the necessary metadata cannot be retrieved
    /// from the metadata database.
    async fn scan(
        &self,
        ctx: &SessionState,
        projection: Option<&Vec<usize>>,
        filters: &[Expr],
        limit: Option<usize>,
    ) -> Result<Arc<dyn ExecutionPlan>> {
        // Request the matching files from the storage engine.
        let table_name = &self.model_table_metadata.name;
        let object_metas = {
            // TODO: make the storage engine support multiple parallel readers.
            let mut storage_engine = self.context.storage_engine.write().await;

            // unwrap() is safe as the store is set by create_session_context().
            let query_object_store = ctx
                .runtime_env
                .object_store(&self.object_store_url)
                .unwrap();

            // TODO: extract predicates on time and value and push them to the storage engine.
            // unwrap() is safe to use as get_compressed_files() only fails if a table with the name
            // table_name does not exists, if end time is before start time, or if max value is
            // larger than min value.
            storage_engine
                .compressed_files(table_name, None, None, None, None, &query_object_store)
                .await
                .unwrap()
        };

        // Create the data source operator. Assumes the ObjectStore exists.
        let partitioned_files: Vec<PartitionedFile> = object_metas
            .into_iter()
            .map(|object_meta| PartitionedFile {
                object_meta,
                partition_values: vec![],
                range: None,
                extensions: None,
            })
            .collect::<Vec<PartitionedFile>>();

        // TODO: predict the accumulate size of the input data after filtering.
        let statistics = Statistics {
            num_rows: None,
            total_byte_size: None,
            column_statistics: None,
            is_exact: false,
        };

        // TODO: partition the rows in the files to support parallel processing.
        let file_scan_config = FileScanConfig {
            object_store_url: self.object_store_url.clone(),
            file_schema: self.context.metadata_manager.compressed_schema().0,
            file_groups: vec![partitioned_files],
            statistics,
            projection: None,
            limit,
            output_ordering: None,
            table_partition_cols: vec![],
            config_options: self.config_options.clone(),
        };

        // TODO: extract all of the predicates that consist of tag = tag_value from the query so the
        // row groups can be pruned by univariate_id using ParquetExec and segments can be pruned by
        // univariate_id using FilterExec before reconstructing data points or computing aggregates.
        let tag_predicates = vec![];
        let _univariate_ids = self
            .context
            .metadata_manager
            .compute_univariate_ids_using_fields_and_tags(
                &self.model_table_metadata.name,
                projection,
                self.fallback_field_column,
                &tag_predicates,
            )
            .map_err(|error| DataFusionError::Plan(error.to_string()))?;

        let predicate = rewrite_and_combine_filters(filters);
        let apache_parquet_exec =
            Arc::new(ParquetExec::new(file_scan_config, predicate.clone(), None));

        // Create a filter operator if filters are not empty.
        let compressed_schema = self.context.metadata_manager.compressed_schema();
        let input = new_filter_exec(&predicate, &apache_parquet_exec, &compressed_schema)
            .unwrap_or(apache_parquet_exec);

        // Create the gridding operator.
        let grid_exec: Arc<dyn ExecutionPlan> = GridExec::new(
            self.model_table_metadata.clone(),
            projection,
            limit,
            self.schema(),
            input,
        );

        Ok(grid_exec)
    }
}

/// An operator that reconstructs the data points stored as segments containing
/// metadata and models. It is public so the additional rules added to Apache
/// Arrow DataFusion's physical optimizer can pattern match on it.
#[derive(Debug, Clone)]
pub struct GridExec {
    /// Metadata required to query the model table.
    model_table_metadata: Arc<ModelTableMetadata>,
    /// Columns requested by the query.
    projection: Vec<usize>,
    /// Number of rows requested by the query.
    limit: Option<usize>,
    /// Schema of the model table after projection.
    schema_after_projection: SchemaRef,
    /// Operator to read batches of rows from.
    input: Arc<dyn ExecutionPlan>,
    /// Metrics collected during execution for use by EXPLAIN ANALYZE.
    metrics: ExecutionPlanMetricsSet,
}

impl GridExec {
    pub fn new(
        model_table_metadata: Arc<ModelTableMetadata>,
        projection: Option<&Vec<usize>>,
        limit: Option<usize>,
        schema: SchemaRef,
        input: Arc<dyn ExecutionPlan>,
    ) -> Arc<Self> {
        // Modifies the schema so it matches the passed projection.
        let schema_after_projection = if let Some(projection) = projection {
            Arc::new(schema.project(projection).unwrap())
        } else {
            schema
        };

        // Ensures a projection is present for looking up columns to return.
        let projection: Vec<usize> = if let Some(projection) = projection {
            projection.to_vec()
        } else {
            schema_after_projection
                .fields()
                .iter()
                .enumerate()
                .map(|(i, _)| i)
                .collect()
        };

        Arc::new(GridExec {
            model_table_metadata,
            projection,
            limit,
            schema_after_projection,
            input,
            metrics: ExecutionPlanMetricsSet::new(),
        })
    }
}

#[async_trait]
impl ExecutionPlan for GridExec {
    /// Return `self` as [`Any`] so it can be downcast.
    fn as_any(&self) -> &dyn Any {
        self
    }

    /// Return the schema of the model table after projection.
    fn schema(&self) -> SchemaRef {
        self.schema_after_projection.clone()
    }

    /// Return the single operator batches of rows are read from.
    fn children(&self) -> Vec<Arc<dyn ExecutionPlan>> {
        vec![self.input.clone()]
    }

    /// Return the partitioning of the single operator batches of rows are read
    /// from as [`GridExec`] does not repartition the batches of rows.
    fn output_partitioning(&self) -> Partitioning {
        self.input.output_partitioning()
    }

    /// Return `None` to indicate that `GridExec` does not guarantee a specific
    /// ordering of the rows it produces.
    fn output_ordering(&self) -> Option<&[PhysicalSortExpr]> {
        //TODO: can it be guaranteed that GridExec outputs ordered data?
        None
    }

    /// Return a new instance of [`GridExec`] with the operator to read batches
    /// of rows from replaced. [`DataFusionError::Plan`] is returned if
    /// `children` does not contain a single element.
    fn with_new_children(
        self: Arc<Self>,
        children: Vec<Arc<dyn ExecutionPlan>>,
    ) -> Result<Arc<dyn ExecutionPlan>> {
        if children.len() == 1 {
            Ok(Arc::new(GridExec {
                model_table_metadata: self.model_table_metadata.clone(),
                projection: self.projection.clone(),
                limit: self.limit,
                schema_after_projection: self.schema_after_projection.clone(),
                input: children[0].clone(),
                metrics: self.metrics.clone(),
            }))
        } else {
            Err(DataFusionError::Plan(format!(
                "A single child must be provided {:?}",
                self
            )))
        }
    }

    /// Create a stream that read batches of rows with segments from the data
    /// source operator, reconstructs the data points from the metadata and
    /// models in the segments, and returns batches of rows with data points.
    fn execute(
        &self,
        partition: usize,
        task_context: Arc<TaskContext>,
    ) -> Result<SendableRecordBatchStream> {
        Ok(Box::pin(GridStream::new(
            self.projection.clone(),
            self.limit,
            self.schema_after_projection.clone(),
            self.input.execute(partition, task_context)?,
            BaselineMetrics::new(&self.metrics, partition),
        )))
    }

    /// Specify that [`GridExec`] knows nothing about the data it will output.
    fn statistics(&self) -> Statistics {
        Statistics {
            num_rows: None,
            total_byte_size: None,
            column_statistics: None,
            is_exact: false,
        }
    }

    /// Return a snapshot of the set of metrics being collected by the operator.
    fn metrics(&self) -> Option<MetricsSet> {
        Some(self.metrics.clone_inner())
    }

    /// Write a string-based representation of the operator to `f`. Returns
    /// `Err` if `std::write` cannot format the string and write it to `f`.
    fn fmt_as(&self, _t: DisplayFormatType, f: &mut Formatter<'_>) -> fmt::Result {
        let columns: Vec<&String> = self
            .schema_after_projection
            .fields()
            .iter()
            .map(|f| f.name())
            .collect();

        write!(
            f,
            "GridExec: projection={:?}, limit={:?}, columns={:?}",
            self.projection, self.limit, columns
        )
    }
}

/// A stream that read batches of rows with segments from the data source
/// operator, reconstructs the data points from the metadata and models in the
/// segments, and returns batches of rows with data points.
struct GridStream {
    /// Columns requested by the query.
    projection: Vec<usize>,
    /// Number of rows requested by the query.
    _limit: Option<usize>,
    /// Schema of the model table after projection.
    schema_after_projection: SchemaRef,
    /// Stream to read batches of rows from.
    input: SendableRecordBatchStream,
    /// Metrics collected during execution for use by EXPLAIN ANALYZE.
    baseline_metrics: BaselineMetrics,
}

impl GridStream {
    fn new(
        projection: Vec<usize>,
        limit: Option<usize>,
        schema_after_projection: SchemaRef,
        input: SendableRecordBatchStream,
        baseline_metrics: BaselineMetrics,
    ) -> Self {
        GridStream {
            projection,
            _limit: limit,
            schema_after_projection,
            input,
            baseline_metrics,
        }
    }

    // TODO: it is necessary to return batch_size data points to prevent skew?
    // TODO: limit the batches of data points to only contain what is needed.
    /// Reconstruct the data points from the metadata and models in the segments
    /// in `batch`, and return batches of rows with data points.
    fn grid(&self, batch: &RecordBatch) -> RecordBatch {
        // Record the time elapsed from the timer is created to it is dropped.
        let _timer = self.baseline_metrics.elapsed_compute().timer();

        // Retrieve the arrays from batch and cast them to their concrete type.
        crate::arrays!(
            batch,
            univariate_ids,
            model_type_ids,
            start_times,
            end_times,
            timestamps,
            min_values,
            max_values,
            values,
            _error_array
        );

        // Each segment is guaranteed to contain at least one data point.
        let num_rows = batch.num_rows();
        let mut key_builder = UInt64Array::builder(num_rows);
        let mut timestamp_builder = TimestampBuilder::with_capacity(num_rows);
        let mut value_builder = ValueBuilder::with_capacity(num_rows);

        // Reconstructs the data points from the segments.
        for row_index in 0..num_rows {
            // unwrap() is safe as the storage engine created the strings.
            let univariate_id = univariate_ids.value(row_index);
            let model_type_id = model_type_ids.value(row_index);
            let start_time = start_times.value(row_index);
            let end_time = end_times.value(row_index);
            let timestamps = timestamps.value(row_index);
            let min_value = min_values.value(row_index);
            let max_value = max_values.value(row_index);
            let values = values.value(row_index);

            models::grid(
                univariate_id,
                model_type_id,
                timestamps,
                start_time,
                end_time,
                values,
                min_value,
                max_value,
                &mut key_builder,
                &mut timestamp_builder,
                &mut value_builder,
            );
        }

        // Returns the batch of reconstructed data points.
        let mut columns: Vec<ArrayRef> = Vec::with_capacity(self.projection.len());
        for column in &self.projection {
            match column {
                0 => columns.push(Arc::new(key_builder.finish())),
                1 => columns.push(Arc::new(timestamp_builder.finish())),
                2 => columns.push(Arc::new(value_builder.finish())),
                _ => unimplemented!("Tags currently cannot be added."),
            }
        }

        // unwrap() is safe as columns are constructed from self.projection.
        RecordBatch::try_new(self.schema_after_projection.clone(), columns).unwrap()
    }
}

impl Stream for GridStream {
    /// Specify that [`GridStream`] returns [`ArrowResult<RecordBatch>`] when
    /// polled.
    type Item = ArrowResult<RecordBatch>;

    /// Try to poll the next element from the [`GridStream`] and returns:
    /// * `Poll::Pending` if the next element is not yet ready.
    /// * `Poll::Ready(Some(Ok(batch)))` if an element is ready.
    /// * `Poll::Ready(None)` if the stream is empty.
    fn poll_next(
        mut self: Pin<&mut Self>,
        cx: &mut StdTaskContext<'_>,
    ) -> Poll<Option<Self::Item>> {
        let poll = self.input.poll_next_unpin(cx).map(|x| match x {
            Some(Ok(batch)) => Some(Ok(self.grid(&batch))),
            other => other,
        });
        self.baseline_metrics.record_poll(poll)
    }
}

impl RecordBatchStream for GridStream {
    /// Return the schema of the model table after projection.
    fn schema(&self) -> SchemaRef {
        self.schema_after_projection.clone()
    }
}

#[cfg(test)]
mod tests {
    use super::*;

    use datafusion::arrow::datatypes::DataType;
    use datafusion::logical_expr::lit;
    use datafusion::prelude::Expr;

    use crate::metadata::test_util;
    use crate::types::{Timestamp, Value};

    const TIMESTAMP_PREDICATE_VALUE: Timestamp = 37;
    const VALUE_PREDICATE_VALUE: Value = 73.00;

    // Tests for rewrite_and_combine_filters().
    #[test]
    fn test_rewrite_empty_vec() {
        assert!(rewrite_and_combine_filters(&vec!()).is_none());
    }

    #[test]
    fn test_rewrite_greater_than_timestamp() {
        let filters = new_timestamp_filters(Operator::Gt);
        let predicate = rewrite_and_combine_filters(&filters).unwrap();
        assert_binary_expr(
            predicate,
            "end_time",
            Operator::Gt,
            lit(TIMESTAMP_PREDICATE_VALUE),
        );
    }

    #[test]
    fn test_rewrite_greater_than_or_equal_timestamp() {
        let filters = new_timestamp_filters(Operator::GtEq);
        let predicate = rewrite_and_combine_filters(&filters).unwrap();
        assert_binary_expr(
            predicate,
            "end_time",
            Operator::GtEq,
            lit(TIMESTAMP_PREDICATE_VALUE),
        );
    }

    #[test]
    fn test_rewrite_less_than_timestamp() {
        let filters = new_timestamp_filters(Operator::Lt);
        let predicate = rewrite_and_combine_filters(&filters).unwrap();
        assert_binary_expr(
            predicate,
            "start_time",
            Operator::Lt,
            lit(TIMESTAMP_PREDICATE_VALUE),
        );
    }

    #[test]
    fn test_rewrite_less_than_or_equal_timestamp() {
        let filters = new_timestamp_filters(Operator::LtEq);
        let predicate = rewrite_and_combine_filters(&filters).unwrap();
        assert_binary_expr(
            predicate,
            "start_time",
            Operator::LtEq,
            lit(TIMESTAMP_PREDICATE_VALUE),
        );
    }

    #[test]
    fn test_rewrite_equal_timestamp() {
        let filters = new_timestamp_filters(Operator::Eq);
        let predicate = rewrite_and_combine_filters(&filters).unwrap();

        if let Expr::BinaryExpr(BinaryExpr { left, op, right }) = predicate {
            assert_binary_expr(
                *left,
                "start_time",
                Operator::LtEq,
                lit(TIMESTAMP_PREDICATE_VALUE),
            );
            assert_eq!(op, Operator::And);
            assert_binary_expr(
                *right,
                "end_time",
                Operator::GtEq,
                lit(TIMESTAMP_PREDICATE_VALUE),
            );
        } else {
            panic!("Expr is not a BinaryExpr.");
        }
    }

    fn new_timestamp_filters(operator: Operator) -> Vec<Expr> {
        vec![new_binary_expr(
            logical_expr::col("timestamp"),
            operator,
<<<<<<< HEAD
            lit(37),
=======
            lit(TIMESTAMP_PREDICATE_VALUE),
        )]
    }

    #[test]
    fn test_rewrite_greater_than_value() {
        let filters = new_value_filters(Operator::Gt);
        let predicate = rewrite_and_combine_filters(&filters).unwrap();
        assert_binary_expr(
            predicate,
            "max_value",
            Operator::Gt,
            lit(VALUE_PREDICATE_VALUE),
        );
    }

    #[test]
    fn test_rewrite_greater_than_or_equal_value() {
        let filters = new_value_filters(Operator::GtEq);
        let predicate = rewrite_and_combine_filters(&filters).unwrap();
        assert_binary_expr(
            predicate,
            "max_value",
            Operator::GtEq,
            lit(VALUE_PREDICATE_VALUE),
        );
    }

    #[test]
    fn test_rewrite_less_than_value() {
        let filters = new_value_filters(Operator::Lt);
        let predicate = rewrite_and_combine_filters(&filters).unwrap();
        assert_binary_expr(
            predicate,
            "min_value",
            Operator::Lt,
            lit(VALUE_PREDICATE_VALUE),
        );
    }

    #[test]
    fn test_rewrite_less_than_or_equal_value() {
        let filters = new_value_filters(Operator::LtEq);
        let predicate = rewrite_and_combine_filters(&filters).unwrap();
        assert_binary_expr(
            predicate,
            "min_value",
            Operator::LtEq,
            lit(VALUE_PREDICATE_VALUE),
        );
    }

    #[test]
    fn test_rewrite_equal_value() {
        let filters = new_value_filters(Operator::Eq);
        let predicate = rewrite_and_combine_filters(&filters).unwrap();

        if let Expr::BinaryExpr(BinaryExpr { left, op, right }) = predicate {
            assert_binary_expr(
                *left,
                "min_value",
                Operator::LtEq,
                lit(VALUE_PREDICATE_VALUE),
            );
            assert_eq!(op, Operator::And);
            assert_binary_expr(
                *right,
                "max_value",
                Operator::GtEq,
                lit(VALUE_PREDICATE_VALUE),
            );
        } else {
            panic!("Expr is not a BinaryExpr.");
        }
    }

    fn new_value_filters(operator: Operator) -> Vec<Expr> {
        vec![new_binary_expr(
            logical_expr::col("value"),
            operator,
            lit(VALUE_PREDICATE_VALUE),
>>>>>>> 7dcec0d9
        )]
    }

    fn assert_binary_expr(expr: Expr, column: &str, operator: Operator, value: Expr) {
        if let Expr::BinaryExpr(BinaryExpr { left, op, right }) = expr {
            assert_eq!(*left, logical_expr::col(column));
            assert_eq!(op, operator);
            assert_eq!(*right, value);
        } else {
            panic!("Expr is not a BinaryExpr.");
        }
    }

    // Tests for new_filter_exec().
    #[test]
    fn test_new_filter_exec_without_predicates() {
        let apache_parquet_exec = new_apache_parquet_exec();
        assert!(
            new_filter_exec(&None, &apache_parquet_exec, &test_util::compressed_schema()).is_err()
        );
    }

    #[test]
    fn test_new_filter_exec_with_predicates() {
        let filters = vec![new_binary_expr(
            logical_expr::col("univariate_id"),
            Operator::Eq,
            lit(1_u64),
        )];
        let predicates = rewrite_and_combine_filters(&filters);
        let apache_parquet_exec = new_apache_parquet_exec();

        assert!(new_filter_exec(
            &predicates,
            &apache_parquet_exec,
            &test_util::compressed_schema()
        )
        .is_ok());
    }

    fn new_apache_parquet_exec() -> Arc<ParquetExec> {
        let file_scan_config = FileScanConfig {
            object_store_url: ObjectStoreUrl::local_filesystem(),
            file_schema: Arc::new(Schema::new(vec![Field::new(
                "model_type_id",
                DataType::UInt8,
                false,
            )])),
            file_groups: vec![],
            statistics: Statistics::default(),
            projection: None,
            limit: None,
            table_partition_cols: vec![],
            output_ordering: None,
            config_options: Arc::new(RwLock::new(ConfigOptions::new())),
        };
        Arc::new(ParquetExec::new(file_scan_config, None, None))
    }
}<|MERGE_RESOLUTION|>--- conflicted
+++ resolved
@@ -153,8 +153,6 @@
                                 Operator::GtEq,
                                 *right.clone(),
                             ),
-<<<<<<< HEAD
-=======
                         ),
                         _ => filter.clone(),
                     }
@@ -184,7 +182,6 @@
                                 Operator::GtEq,
                                 *right.clone(),
                             ),
->>>>>>> 7dcec0d9
                         ),
                         _ => filter.clone(),
                     }
@@ -745,9 +742,6 @@
         vec![new_binary_expr(
             logical_expr::col("timestamp"),
             operator,
-<<<<<<< HEAD
-            lit(37),
-=======
             lit(TIMESTAMP_PREDICATE_VALUE),
         )]
     }
@@ -829,7 +823,6 @@
             logical_expr::col("value"),
             operator,
             lit(VALUE_PREDICATE_VALUE),
->>>>>>> 7dcec0d9
         )]
     }
 
